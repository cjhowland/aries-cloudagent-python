"""Revocation registry admin routes."""

import logging

from asyncio import shield

from aiohttp import web
from aiohttp_apispec import (
    docs,
    match_info_schema,
    querystring_schema,
    request_schema,
    response_schema,
)

from marshmallow import fields, validate, validates_schema
from marshmallow.exceptions import ValidationError

from ..indy.util import tails_path
from ..messaging.credential_definitions.util import CRED_DEF_SENT_RECORD_TYPE
from ..messaging.models.openapi import OpenAPISchema
<<<<<<< HEAD
from ..messaging.valid import (
    INDY_CRED_DEF_ID,
    INDY_CRED_REV_ID,
    INDY_REV_REG_ID,
    UUID4,
    WHOLE_NUM,
)
from ..storage.base import BaseStorage
from ..storage.error import StorageNotFoundError
=======
from ..messaging.valid import INDY_CRED_DEF_ID, INDY_REV_REG_ID
from ..storage.base import BaseStorage, StorageNotFoundError
from ..tails.base import BaseTailsServer
>>>>>>> aced0c24

from .error import RevocationError, RevocationNotSupportedError
from .indy import IndyRevocation
from .models.issuer_cred_rev_record import (
    IssuerCredRevRecord,
    IssuerCredRevRecordSchema,
)
from .models.issuer_rev_reg_record import IssuerRevRegRecord, IssuerRevRegRecordSchema

LOGGER = logging.getLogger(__name__)


class RevRegCreateRequestSchema(OpenAPISchema):
    """Request schema for revocation registry creation request."""

    credential_definition_id = fields.Str(
        description="Credential definition identifier", **INDY_CRED_DEF_ID
    )
    max_cred_num = fields.Int(
        description="Maximum credential numbers", example=100, required=False
    )


class RevRegResultSchema(OpenAPISchema):
    """Result schema for revocation registry creation request."""

    result = IssuerRevRegRecordSchema()


class CredRevRecordRequestSchema(OpenAPISchema):
    """Request schema for credential revocation record."""

    rev_reg_id = fields.Str(
        description="Revocation registry identifier",
        required=False,
        **INDY_REV_REG_ID,
    )
    cred_rev_id = fields.Str(
        description="Credential revocation identifier",
        required=False,
        **INDY_CRED_REV_ID,
    )
    cred_ex_id = fields.Str(
        description="Credential exchange identifier",
        required=False,
        **UUID4,
    )

    @validates_schema
    def validate_fields(self, data, **kwargs):
        """Validate schema fields - must have (rr-id and cr-id) xor cx-id."""

        rev_reg_id = data.get("rev_reg_id")
        cred_rev_id = data.get("cred_rev_id")
        cred_ex_id = data.get("cred_ex_id")

        if not (
            (rev_reg_id and cred_rev_id and not cred_ex_id)
            or (cred_ex_id and not rev_reg_id and not cred_rev_id)
        ):
            raise ValidationError(
                "Request must have either rev_reg_id and cred_rev_id or cred_ex_id"
            )


class CredRevRecordResultSchema(OpenAPISchema):
    """Result schema for credential revocation record request."""

    result = IssuerCredRevRecordSchema()


class RevRegIssuedResultSchema(OpenAPISchema):
    """Result schema for revocation registry credentials issued request."""

    result = fields.Int(
        description="Number of credentials issued against revocation registry",
        **WHOLE_NUM,
    )


class RevRegsCreatedSchema(OpenAPISchema):
    """Result schema for request for revocation registries created."""

    rev_reg_ids = fields.List(
        fields.Str(description="Revocation Registry identifiers", **INDY_REV_REG_ID)
    )


class RevRegUpdateTailsFileUriSchema(OpenAPISchema):
    """Request schema for updating tails file URI."""

    tails_public_uri = fields.Url(
        description="Public URI to the tails file",
        example=(
            "http://192.168.56.133:6543/revocation/registry/"
            f"{INDY_REV_REG_ID['example']}/tails-file"
        ),
        required=True,
    )


class RevRegsCreatedQueryStringSchema(OpenAPISchema):
    """Query string parameters and validators for rev regs created request."""

    cred_def_id = fields.Str(
        description="Credential definition identifier",
        required=False,
        **INDY_CRED_DEF_ID,
    )
    state = fields.Str(
        description="Revocation registry state",
        required=False,
        validate=validate.OneOf(
            [
                getattr(IssuerRevRegRecord, m)
                for m in vars(IssuerRevRegRecord)
                if m.startswith("STATE_")
            ]
        ),
    )


class SetRevRegStateQueryStringSchema(OpenAPISchema):
    """Query string parameters and validators for request to set rev reg state."""

    state = fields.Str(
        description="Revocation registry state to set",
        required=True,
        validate=validate.OneOf(
            [
                getattr(IssuerRevRegRecord, m)
                for m in vars(IssuerRevRegRecord)
                if m.startswith("STATE_")
            ]
        ),
    )


class RevRegIdMatchInfoSchema(OpenAPISchema):
    """Path parameters and validators for request taking rev reg id."""

    rev_reg_id = fields.Str(
        description="Revocation Registry identifier",
        required=True,
        **INDY_REV_REG_ID,
    )


class CredDefIdMatchInfoSchema(OpenAPISchema):
    """Path parameters and validators for request taking cred def id."""

    cred_def_id = fields.Str(
        description="Credential definition identifier",
        required=True,
        **INDY_CRED_DEF_ID,
    )


@docs(tags=["revocation"], summary="Creates a new revocation registry")
@request_schema(RevRegCreateRequestSchema())
@response_schema(RevRegResultSchema(), 200)
async def create_rev_reg(request: web.BaseRequest):
    """
    Request handler to create a new revocation registry.

    Args:
        request: aiohttp request object

    Returns:
        The issuer revocation registry record

    """
    context = request.app["request_context"]

    body = await request.json()

    credential_definition_id = body.get("credential_definition_id")
    max_cred_num = body.get("max_cred_num")

    # check we published this cred def
    storage = await context.inject(BaseStorage)

    found = await storage.search_records(
        type_filter=CRED_DEF_SENT_RECORD_TYPE,
        tag_query={"cred_def_id": credential_definition_id},
    ).fetch_all()
    if not found:
        raise web.HTTPNotFound(
            reason=f"Not issuer of credential definition id {credential_definition_id}"
        )

    try:
        revoc = IndyRevocation(context)
        issuer_rev_reg_rec = await revoc.init_issuer_registry(
            credential_definition_id,
            max_cred_num=max_cred_num,
        )
    except RevocationNotSupportedError as e:
        raise web.HTTPBadRequest(reason=e.message) from e
    await shield(issuer_rev_reg_rec.generate_registry(context))

    return web.json_response({"result": issuer_rev_reg_rec.serialize()})


@docs(
    tags=["revocation"],
    summary="Search for matching revocation registries that current agent created",
)
@querystring_schema(RevRegsCreatedQueryStringSchema())
@response_schema(RevRegsCreatedSchema(), 200)
async def rev_regs_created(request: web.BaseRequest):
    """
    Request handler to get revocation registries that current agent created.

    Args:
        request: aiohttp request object

    Returns:
        List of identifiers of matching revocation registries.

    """
    context = request.app["request_context"]

    search_tags = [
        tag for tag in vars(RevRegsCreatedQueryStringSchema)["_declared_fields"]
    ]
    tag_filter = {
        tag: request.query[tag] for tag in search_tags if tag in request.query
    }
    found = await IssuerRevRegRecord.query(context, tag_filter)

    return web.json_response({"rev_reg_ids": [record.revoc_reg_id for record in found]})


@docs(
    tags=["revocation"],
    summary="Get revocation registry by revocation registry id",
)
@match_info_schema(RevRegIdMatchInfoSchema())
@response_schema(RevRegResultSchema(), 200)
async def get_rev_reg(request: web.BaseRequest):
    """
    Request handler to get a revocation registry by rev reg id.

    Args:
        request: aiohttp request object

    Returns:
        The revocation registry

    """
    context = request.app["request_context"]

    rev_reg_id = request.match_info["rev_reg_id"]

    try:
        revoc = IndyRevocation(context)
        rev_reg = await revoc.get_issuer_rev_reg_record(rev_reg_id)
    except StorageNotFoundError as err:
        raise web.HTTPNotFound(reason=err.roll_up) from err

    return web.json_response({"result": rev_reg.serialize()})


@docs(
    tags=["revocation"],
<<<<<<< HEAD
    summary="Get number of credentials issued against revocation registry",
)
@match_info_schema(RevRegIdMatchInfoSchema())
@response_schema(RevRegIssuedResultSchema(), 200)
async def get_rev_reg_issued(request: web.BaseRequest):
    """
    Request handler to get number of credentials issued against revocation registry.

    Args:
        request: aiohttp request object

    Returns:
        Number of credentials issued against revocation registry

    """
    context = request.app["request_context"]

    rev_reg_id = request.match_info["rev_reg_id"]

    try:
        await IssuerRevRegRecord.retrieve_by_revoc_reg_id(rev_reg_id)
    except StorageNotFoundError as err:
        raise web.HTTPNotFound(reason=err.roll_up) from err

    return web.json_response(
        {
            "result": len(
                await IssuerCredRevRecord.query_by_ids(context, rev_reg_id=rev_reg_id)
            )
        }
    )


@docs(
    tags=["revocation"],
    summary="Get credential revocation status",
)
@request_schema(CredRevRecordRequestSchema())
@response_schema(CredRevRecordResultSchema(), 200)
async def get_cred_rev_record(request: web.BaseRequest):
    """
    Request handler to get credential revocation record.

    Args:
        request: aiohttp request object

    Returns:
        The issuer credential revocation record

    """
    context = request.app["request_context"]

    body = await request.json()

    rev_reg_id = body.get("rev_reg_id")
    cred_rev_id = body.get("cred_rev_id")  # numeric string
    cred_ex_id = body.get("cred_ex_id")

    try:
        if rev_reg_id and cred_rev_id:
            rec = await IssuerCredRevRecord.retrieve_by_ids(
                context,
                rev_reg_id,
                cred_rev_id
            )
        else:
            rec = await IssuerCredRevRecord.retrieve_by_cred_ex_id(context, cred_ex_id)
    except StorageNotFoundError as err:
        raise web.HTTPNotFound(reason=err.roll_up) from err

    return web.json_response({"result": rec.serialize()})


@docs(
    tags=["revocation"],
    summary="Get an active revocation registry by credential definition id",
=======
    summary="Get current active revocation registry by credential definition id",
>>>>>>> aced0c24
)
@match_info_schema(CredDefIdMatchInfoSchema())
@response_schema(RevRegResultSchema(), 200)
async def get_active_rev_reg(request: web.BaseRequest):
    """
    Request handler to get current active revocation registry by cred def id.

    Args:
        request: aiohttp request object

    Returns:
        The revocation registry identifier

    """
    context = request.app["request_context"]

    cred_def_id = request.match_info["cred_def_id"]

    try:
        revoc = IndyRevocation(context)
        rev_reg = await revoc.get_active_issuer_rev_reg_record(cred_def_id)
    except StorageNotFoundError as err:
        raise web.HTTPNotFound(reason=err.roll_up) from err

    return web.json_response({"result": rev_reg.serialize()})


@docs(
    tags=["revocation"],
    summary="Download tails file",
    produces="application/octet-stream",
    responses={200: {"description": "tails file"}},
)
@match_info_schema(RevRegIdMatchInfoSchema())
async def get_tails_file(request: web.BaseRequest) -> web.FileResponse:
    """
    Request handler to download tails file for revocation registry.

    Args:
        request: aiohttp request object

    Returns:
        The tails file in FileResponse

    """
    context = request.app["request_context"]

    rev_reg_id = request.match_info["rev_reg_id"]

    try:
        revoc = IndyRevocation(context)
        rev_reg = await revoc.get_issuer_rev_reg_record(rev_reg_id)
    except StorageNotFoundError as err:
        raise web.HTTPNotFound(reason=err.roll_up) from err

    return web.FileResponse(path=rev_reg.tails_local_path, status=200)


@docs(
    tags=["revocation"],
    summary="Upload local tails file to server",
)
@match_info_schema(RevRegIdMatchInfoSchema())
async def upload_tails_file(request: web.BaseRequest):
    """
    Request handler to upload local tails file for revocation registry.

    Args:
        request: aiohttp request object

    """
    context = request.app["request_context"]

    rev_reg_id = request.match_info["rev_reg_id"]

    tails_server: BaseTailsServer = await context.inject(
        BaseTailsServer,
        required=False,
    )
    if not tails_server:
        raise web.HTTPForbidden(reason="No tails server configured")

    loc_tails_path = tails_path(rev_reg_id)
    if not loc_tails_path:
        raise web.HTTPNotFound(reason=f"No local tails file for rev reg {rev_reg_id}")
    (upload_success, reason) = await tails_server.upload_tails_file(
        context,
        rev_reg_id,
        loc_tails_path,
        interval=0.8,
        backoff=-0.5,
        max_attempts=16,
    )
    if not upload_success:
        raise web.HTTPInternalServerError(reason=reason)

    return web.json_response()


@docs(
    tags=["revocation"],
    summary="Send revocation registry definition to ledger",
)
@match_info_schema(RevRegIdMatchInfoSchema())
@response_schema(RevRegResultSchema(), 200)
async def send_rev_reg_def(request: web.BaseRequest):
    """
    Request handler to send revocation registry definition by reg reg id to ledger.

    Args:
        request: aiohttp request object

    Returns:
        The issuer revocation registry record

    """
    context = request.app["request_context"]
    rev_reg_id = request.match_info["rev_reg_id"]

    try:
        revoc = IndyRevocation(context)
        rev_reg = await revoc.get_issuer_rev_reg_record(rev_reg_id)

        await rev_reg.send_def(context)
        LOGGER.debug("published rev reg definition: %s", rev_reg_id)
    except StorageNotFoundError as err:
        raise web.HTTPNotFound(reason=err.roll_up) from err
    except RevocationError as err:
        raise web.HTTPBadRequest(reason=err.roll_up) from err

    return web.json_response({"result": rev_reg.serialize()})


@docs(
    tags=["revocation"],
    summary="Send revocation registry entry to ledger",
)
@match_info_schema(RevRegIdMatchInfoSchema())
@response_schema(RevRegResultSchema(), 200)
async def send_rev_reg_entry(request: web.BaseRequest):
    """
    Request handler to send rev reg entry by registry id to ledger.

    Args:
        request: aiohttp request object

    Returns:
        The revocation registry record

    """
    context = request.app["request_context"]
    rev_reg_id = request.match_info["rev_reg_id"]

    try:
        revoc = IndyRevocation(context)
        rev_reg = await revoc.get_issuer_rev_reg_record(rev_reg_id)
        await rev_reg.send_entry(context)
        LOGGER.debug("published registry entry: %s", rev_reg_id)

    except StorageNotFoundError as err:
        raise web.HTTPNotFound(reason=err.roll_up) from err

    except RevocationError as err:
        raise web.HTTPBadRequest(reason=err.roll_up) from err

    return web.json_response({"result": rev_reg.serialize()})


@docs(
    tags=["revocation"],
    summary="Update revocation registry with new public URI to its tails file",
)
@match_info_schema(RevRegIdMatchInfoSchema())
@request_schema(RevRegUpdateTailsFileUriSchema())
@response_schema(RevRegResultSchema(), 200)
async def update_rev_reg(request: web.BaseRequest):
    """
    Request handler to update a rev reg's public tails URI by registry id.

    Args:
        request: aiohttp request object

    Returns:
        The revocation registry record

    """
    context = request.app["request_context"]

    body = await request.json()
    tails_public_uri = body.get("tails_public_uri")

    rev_reg_id = request.match_info["rev_reg_id"]

    try:
        revoc = IndyRevocation(context)
        rev_reg = await revoc.get_issuer_rev_reg_record(rev_reg_id)
        await rev_reg.set_tails_file_public_uri(context, tails_public_uri)

    except StorageNotFoundError as err:
        raise web.HTTPNotFound(reason=err.roll_up) from err
    except RevocationError as err:
        raise web.HTTPBadRequest(reason=err.roll_up) from err

    return web.json_response({"result": rev_reg.serialize()})


@docs(tags=["revocation"], summary="Set revocation registry state manually")
@match_info_schema(RevRegIdMatchInfoSchema())
@querystring_schema(SetRevRegStateQueryStringSchema())
@response_schema(RevRegResultSchema(), 200)
async def set_rev_reg_state(request: web.BaseRequest):
    """
    Request handler to set a revocation registry state manually.

    Args:
        request: aiohttp request object

    Returns:
        The revocation registry record, updated

    """
    context = request.app["request_context"]
    rev_reg_id = request.match_info["rev_reg_id"]
    state = request.query.get("state")

    try:
        revoc = IndyRevocation(context)
        rev_reg = await revoc.get_issuer_rev_reg_record(rev_reg_id)
        await rev_reg.set_state(context, state)

        LOGGER.debug("set registry %s state: %s", rev_reg_id, state)

    except StorageNotFoundError as err:
        raise web.HTTPNotFound(reason=err.roll_up) from err

    return web.json_response({"result": rev_reg.serialize()})


async def register(app: web.Application):
    """Register routes."""
    app.add_routes(
        [
            web.post("/revocation/create-registry", create_rev_reg),
            web.get(
                "/revocation/registries/created",
                rev_regs_created,
                allow_head=False,
            ),
            web.get("/revocation/registry/{rev_reg_id}", get_rev_reg, allow_head=False),
            web.get(
                "/revocation/registry/{rev_reg_id}/issued",
                get_rev_reg_issued,
                allow_head=False,
            ),
            web.get("/revocation/record", get_cred_rev_record, allow_head=False),
            web.get(
                "/revocation/active-registry/{cred_def_id}",
                get_active_rev_reg,
                allow_head=False,
            ),
            web.get(
                "/revocation/registry/{rev_reg_id}/tails-file",
                get_tails_file,
                allow_head=False,
            ),
            web.put("/revocation/registry/{rev_reg_id}/tails-file", upload_tails_file),
            web.patch("/revocation/registry/{rev_reg_id}", update_rev_reg),
            web.post("/revocation/registry/{rev_reg_id}/definition", send_rev_reg_def),
            web.post("/revocation/registry/{rev_reg_id}/entry", send_rev_reg_entry),
            web.patch(
                "/revocation/registry/{rev_reg_id}/set-state",
                set_rev_reg_state,
            ),
        ]
    )


def post_process_routes(app: web.Application):
    """Amend swagger API."""

    # Add top-level tags description
    if "tags" not in app._state["swagger_dict"]:
        app._state["swagger_dict"]["tags"] = []
    app._state["swagger_dict"]["tags"].append(
        {
            "name": "revocation",
            "description": "Revocation registry management",
            "externalDocs": {
                "description": "Overview",
                "url": (
                    "https://github.com/hyperledger/indy-hipe/tree/"
                    "master/text/0011-cred-revocation"
                ),
            },
        }
    )

    # aio_http-apispec polite API only works on schema for JSON objects, not files yet
    methods = app._state["swagger_dict"]["paths"].get(
        "/revocation/registry/{rev_reg_id}/tails-file"
    )
    if methods:
        methods["get"]["responses"]["200"]["schema"] = {
            "type": "string",
            "format": "binary",
        }<|MERGE_RESOLUTION|>--- conflicted
+++ resolved
@@ -19,7 +19,6 @@
 from ..indy.util import tails_path
 from ..messaging.credential_definitions.util import CRED_DEF_SENT_RECORD_TYPE
 from ..messaging.models.openapi import OpenAPISchema
-<<<<<<< HEAD
 from ..messaging.valid import (
     INDY_CRED_DEF_ID,
     INDY_CRED_REV_ID,
@@ -29,11 +28,7 @@
 )
 from ..storage.base import BaseStorage
 from ..storage.error import StorageNotFoundError
-=======
-from ..messaging.valid import INDY_CRED_DEF_ID, INDY_REV_REG_ID
-from ..storage.base import BaseStorage, StorageNotFoundError
 from ..tails.base import BaseTailsServer
->>>>>>> aced0c24
 
 from .error import RevocationError, RevocationNotSupportedError
 from .indy import IndyRevocation
@@ -300,7 +295,6 @@
 
 @docs(
     tags=["revocation"],
-<<<<<<< HEAD
     summary="Get number of credentials issued against revocation registry",
 )
 @match_info_schema(RevRegIdMatchInfoSchema())
@@ -376,10 +370,7 @@
 
 @docs(
     tags=["revocation"],
-    summary="Get an active revocation registry by credential definition id",
-=======
     summary="Get current active revocation registry by credential definition id",
->>>>>>> aced0c24
 )
 @match_info_schema(CredDefIdMatchInfoSchema())
 @response_schema(RevRegResultSchema(), 200)
