"""Wallet admin routes."""

import json
import logging
from typing import List

from aiohttp import web
from aiohttp_apispec import docs, querystring_schema, request_schema, response_schema
from marshmallow import fields, validate

from ..admin.request_context import AdminRequestContext
from ..connections.models.conn_record import ConnRecord
from ..core.event_bus import Event, EventBus
from ..core.profile import Profile
from ..ledger.base import BaseLedger
from ..ledger.endpoint_type import EndpointType
from ..ledger.error import LedgerConfigError, LedgerError
from ..messaging.jsonld.error import BadJWSHeaderError, InvalidVerificationMethod
from ..messaging.models.base import BaseModelError
from ..messaging.models.openapi import OpenAPISchema
from ..messaging.responder import BaseResponder
from ..messaging.valid import (
    DID_POSTURE,
    ENDPOINT,
    ENDPOINT_TYPE,
    GENERIC_DID,
    INDY_DID,
    INDY_RAW_PUBLIC_KEY,
<<<<<<< HEAD
    GENERIC_DID,
    IndyDID,
=======
    JWT,
    Uri,
>>>>>>> ed7e856a
)
from ..protocols.coordinate_mediation.v1_0.route_manager import RouteManager
from ..protocols.endorse_transaction.v1_0.manager import (
    TransactionManager,
    TransactionManagerError,
)
from ..protocols.endorse_transaction.v1_0.util import (
    get_endorser_connection_id,
    is_author_role,
)
from ..resolver.base import ResolverError
from ..storage.error import StorageError, StorageNotFoundError
from ..wallet.jwt import jwt_sign, jwt_verify
from .base import BaseWallet
from .did_info import DIDInfo
from .did_method import KEY, SOV, DIDMethod, DIDMethods, HolderDefinedDid
from .did_posture import DIDPosture
from .error import WalletError, WalletNotFoundError
from .key_type import BLS12381G2, ED25519, KeyTypes
from .util import EVENT_LISTENER_PATTERN

LOGGER = logging.getLogger(__name__)


class WalletModuleResponseSchema(OpenAPISchema):
    """Response schema for Wallet Module."""


class DIDSchema(OpenAPISchema):
    """Result schema for a DID."""

    did = fields.Str(description="DID of interest", **GENERIC_DID)
    verkey = fields.Str(description="Public verification key", **INDY_RAW_PUBLIC_KEY)
    posture = fields.Str(
        description=(
            "Whether DID is current public DID, "
            "posted to ledger but not current public DID, "
            "or local to the wallet"
        ),
        **DID_POSTURE,
    )
    method = fields.Str(
        description="Did method associated with the DID", example=SOV.method_name
    )
    key_type = fields.Str(
        description="Key type associated with the DID",
        example=ED25519.key_type,
        validate=validate.OneOf([ED25519.key_type, BLS12381G2.key_type]),
    )


class DIDResultSchema(OpenAPISchema):
    """Result schema for a DID."""

    result = fields.Nested(DIDSchema())


class DIDListSchema(OpenAPISchema):
    """Result schema for connection list."""

    results = fields.List(fields.Nested(DIDSchema()), description="DID list")


class DIDEndpointWithTypeSchema(OpenAPISchema):
    """Request schema to set DID endpoint of particular type."""

    did = fields.Str(description="DID of interest", required=True, **INDY_DID)
    endpoint = fields.Str(
        description="Endpoint to set (omit to delete)", required=False, **ENDPOINT
    )
    endpoint_type = fields.Str(
        description=(
            f"Endpoint type to set (default '{EndpointType.ENDPOINT.w3c}'); "
            "affects only public or posted DIDs"
        ),
        required=False,
        **ENDPOINT_TYPE,
    )


class JWSCreateSchema(OpenAPISchema):
    """Request schema to create a jws with a particular DID."""

    headers = fields.Dict()
    payload = fields.Dict(required=True)
    did = fields.Str(description="DID of interest", required=False, **GENERIC_DID)
    verification_method = fields.Str(
        data_key="verificationMethod",
        required=False,
        description="Information used for proof verification",
        example=(
            "did:key:z6Mkgg342Ycpuk263R9d8Aq6MUaxPn1DDeHyGo38EefXmgDL"
            "#z6Mkgg342Ycpuk263R9d8Aq6MUaxPn1DDeHyGo38EefXmgDL"
        ),
        validate=Uri(),
    )


class JWSVerifySchema(OpenAPISchema):
    """Request schema to verify a jws created from a DID."""

    jwt = fields.Str(**JWT)


class JWSVerifyResponseSchema(OpenAPISchema):
    """Response schema for verification result."""

    valid = fields.Bool(required=True)
    error = fields.Str(description="Error text", required=False)
    kid = fields.Str(description="kid of signer", required=True)
    headers = fields.Dict(description="Headers from verified JWT.", required=True)
    payload = fields.Dict(description="Payload from verified JWT", required=True)


class DIDEndpointSchema(OpenAPISchema):
    """Request schema to set DID endpoint; response schema to get DID endpoint."""

    did = fields.Str(description="DID of interest", required=True, **INDY_DID)
    endpoint = fields.Str(
        description="Endpoint to set (omit to delete)", required=False, **ENDPOINT
    )


class DIDListQueryStringSchema(OpenAPISchema):
    """Parameters and validators for DID list request query string."""

    did = fields.Str(description="DID of interest", required=False, **GENERIC_DID)
    verkey = fields.Str(
        description="Verification key of interest",
        required=False,
        **INDY_RAW_PUBLIC_KEY,
    )
    posture = fields.Str(
        description=(
            "Whether DID is current public DID, "
            "posted to ledger but current public DID, "
            "or local to the wallet"
        ),
        required=False,
        **DID_POSTURE,
    )
    method = fields.Str(
        required=False,
        example=KEY.method_name,
        validate=validate.OneOf([KEY.method_name, SOV.method_name]),
        description="DID method to query for. e.g. sov to only fetch indy/sov DIDs",
    )
    key_type = fields.Str(
        required=False,
        example=ED25519.key_type,
        validate=validate.OneOf([ED25519.key_type, BLS12381G2.key_type]),
        description="Key type to query for.",
    )


class DIDQueryStringSchema(OpenAPISchema):
    """Parameters and validators for set public DID request query string."""

    did = fields.Str(description="DID of interest", required=True, **INDY_DID)


class DIDCreateOptionsSchema(OpenAPISchema):
    """Parameters and validators for create DID options."""

    key_type = fields.Str(
        required=True,
        example=ED25519.key_type,
        description="Key type to use for the DID keypair. "
        + "Validated with the chosen DID method's supported key types.",
        validate=validate.OneOf([ED25519.key_type, BLS12381G2.key_type]),
    )

    did = fields.Str(
        required=False,
        description="Specify final value of the did (including did:<method>: prefix)"
        + "if the method supports or requires so.",
        **GENERIC_DID,
    )


class DIDCreateSchema(OpenAPISchema):
    """Parameters and validators for create DID endpoint."""

    method = fields.Str(
        required=False,
        default=SOV.method_name,
        example=SOV.method_name,
        description="Method for the requested DID."
        + "Supported methods are 'key', 'sov', and any other registered method.",
    )

    options = fields.Nested(
        DIDCreateOptionsSchema,
        required=False,
        description="To define a key type and/or a did depending on chosen DID method.",
    )

    seed = fields.Str(
        required=False,
        description=(
            "Optional seed to use for DID, Must be"
            "enabled in configuration before use."
        ),
        example="000000000000000000000000Trustee1",
    )


class CreateAttribTxnForEndorserOptionSchema(OpenAPISchema):
    """Class for user to input whether to create a transaction for endorser or not."""

    create_transaction_for_endorser = fields.Boolean(
        description="Create Transaction For Endorser's signature",
        required=False,
    )


class AttribConnIdMatchInfoSchema(OpenAPISchema):
    """Path parameters and validators for request taking connection id."""

    conn_id = fields.Str(description="Connection identifier", required=False)


class MediationIDSchema(OpenAPISchema):
    """Class for user to optionally input a mediation_id."""

    mediation_id = fields.Str(description="Mediation identifier", required=False)


def format_did_info(info: DIDInfo):
    """Serialize a DIDInfo object."""
    if info:
        return {
            "did": info.did,
            "verkey": info.verkey,
            "posture": DIDPosture.get(info.metadata).moniker,
            "key_type": info.key_type.key_type,
            "method": info.method.method_name,
        }


@docs(tags=["wallet"], summary="List wallet DIDs")
@querystring_schema(DIDListQueryStringSchema())
@response_schema(DIDListSchema, 200, description="")
async def wallet_did_list(request: web.BaseRequest):
    """
    Request handler for searching wallet DIDs.

    Args:
        request: aiohttp request object

    Returns:
        The DID list response

    """
    context: AdminRequestContext = request["context"]
    filter_did = request.query.get("did")
    filter_verkey = request.query.get("verkey")
    filter_posture = DIDPosture.get(request.query.get("posture"))
    results = []
    async with context.session() as session:
        did_methods: DIDMethods = session.inject(DIDMethods)
        filter_method: DIDMethod | None = did_methods.from_method(
            request.query.get("method")
        )
        key_types = session.inject(KeyTypes)
        filter_key_type = key_types.from_key_type(request.query.get("key_type", ""))
        wallet: BaseWallet | None = session.inject_or(BaseWallet)
        if not wallet:
            raise web.HTTPForbidden(reason="No wallet available")
        if filter_posture is DIDPosture.PUBLIC:
            public_did_info = await wallet.get_public_did()
            if (
                public_did_info
                and (not filter_verkey or public_did_info.verkey == filter_verkey)
                and (not filter_did or public_did_info.did == filter_did)
                and (not filter_method or public_did_info.method == filter_method)
                and (not filter_key_type or public_did_info.key_type == filter_key_type)
            ):
                results.append(format_did_info(public_did_info))
        elif filter_posture is DIDPosture.POSTED:
            results = []
            posted_did_infos = await wallet.get_posted_dids()
            for info in posted_did_infos:
                if (
                    (not filter_verkey or info.verkey == filter_verkey)
                    and (not filter_did or info.did == filter_did)
                    and (not filter_method or info.method == filter_method)
                    and (not filter_key_type or info.key_type == filter_key_type)
                ):
                    results.append(format_did_info(info))
        elif filter_did:
            try:
                info = await wallet.get_local_did(filter_did)
            except WalletError:
                # badly formatted DID or record not found
                info = None
            if (
                info
                and (not filter_verkey or info.verkey == filter_verkey)
                and (not filter_method or info.method == filter_method)
                and (not filter_key_type or info.key_type == filter_key_type)
                and (
                    filter_posture is None
                    or (
                        filter_posture is DIDPosture.WALLET_ONLY
                        and not info.metadata.get("posted")
                    )
                )
            ):
                results.append(format_did_info(info))
        elif filter_verkey:
            try:
                info = await wallet.get_local_did_for_verkey(filter_verkey)
            except WalletError:
                info = None
            if (
                info
                and (not filter_method or info.method == filter_method)
                and (not filter_key_type or info.key_type == filter_key_type)
                and (
                    filter_posture is None
                    or (
                        filter_posture is DID_POSTURE.WALLET_ONLY
                        and not info.metadata.get("posted")
                    )
                )
            ):
                results.append(format_did_info(info))
        else:
            dids = await wallet.get_local_dids()
            results = [
                format_did_info(info)
                for info in dids
                if (
                    filter_posture is None
                    or DIDPosture.get(info.metadata) is DIDPosture.WALLET_ONLY
                )
                and (not filter_method or info.method == filter_method)
                and (not filter_key_type or info.key_type == filter_key_type)
            ]

    results.sort(
        key=lambda info: (DIDPosture.get(info["posture"]).ordinal, info["did"])
    )

    return web.json_response({"results": results})


@docs(tags=["wallet"], summary="Create a local DID")
@request_schema(DIDCreateSchema())
@response_schema(DIDResultSchema, 200, description="")
async def wallet_create_did(request: web.BaseRequest):
    """
    Request handler for creating a new local DID in the wallet.

    Args:
        request: aiohttp request object

    Returns:
        The DID info

    """
    context: AdminRequestContext = request["context"]

    try:
        body = await request.json()
    except Exception:
        body = {}

    # set default method and key type for backwards compat

    seed = body.get("seed") or None
    if seed and not context.settings.get("wallet.allow_insecure_seed"):
        raise web.HTTPBadRequest(reason="Seed support is not enabled")
    info = None
    async with context.session() as session:
        did_methods = session.inject(DIDMethods)

        method = did_methods.from_method(body.get("method", "sov"))
        if not method:
            raise web.HTTPForbidden(
                reason=(f"method {body.get('method')} is not supported by the agent.")
            )

        key_types = session.inject(KeyTypes)
        # set default method and key type for backwards compat
        key_type = (
            key_types.from_key_type(body.get("options", {}).get("key_type", ""))
            or ED25519
        )
        if not method.supports_key_type(key_type):
            raise web.HTTPForbidden(
                reason=(
                    f"method {method.method_name} does not"
                    f" support key type {key_type.key_type}"
                )
            )

        did = body.get("options", {}).get("did")
        if method.holder_defined_did() == HolderDefinedDid.NO and did:
            raise web.HTTPForbidden(
                reason=(
                    f"method {method.method_name} does not"
                    f" support user-defined DIDs"
                )
            )
        elif method.holder_defined_did() == HolderDefinedDid.REQUIRED and not did:
            raise web.HTTPBadRequest(
                reason=f"method {method.method_name} requires a user-defined DIDs"
            )

        wallet = session.inject_or(BaseWallet)
        if not wallet:
            raise web.HTTPForbidden(reason="No wallet available")
        try:
            info = await wallet.create_local_did(
                method=method, key_type=key_type, seed=seed, did=did
            )

        except WalletError as err:
            raise web.HTTPBadRequest(reason=err.roll_up) from err

    return web.json_response({"result": format_did_info(info)})


@docs(tags=["wallet"], summary="Fetch the current public DID")
@response_schema(DIDResultSchema, 200, description="")
async def wallet_get_public_did(request: web.BaseRequest):
    """
    Request handler for fetching the current public DID.

    Args:
        request: aiohttp request object

    Returns:
        The DID info

    """
    context: AdminRequestContext = request["context"]
    info = None
    async with context.session() as session:
        wallet = session.inject_or(BaseWallet)
        if not wallet:
            raise web.HTTPForbidden(reason="No wallet available")
        try:
            info = await wallet.get_public_did()
        except WalletError as err:
            raise web.HTTPBadRequest(reason=err.roll_up) from err

    return web.json_response({"result": format_did_info(info)})


@docs(tags=["wallet"], summary="Assign the current public DID")
@querystring_schema(DIDQueryStringSchema())
@querystring_schema(CreateAttribTxnForEndorserOptionSchema())
@querystring_schema(AttribConnIdMatchInfoSchema())
@querystring_schema(MediationIDSchema())
@response_schema(DIDResultSchema, 200, description="")
async def wallet_set_public_did(request: web.BaseRequest):
    """
    Request handler for setting the current public DID.

    Args:
        request: aiohttp request object

    Returns:
        The updated DID info

    """
    context: AdminRequestContext = request["context"]
    session = await context.session()

    outbound_handler = request["outbound_message_router"]

    create_transaction_for_endorser = json.loads(
        request.query.get("create_transaction_for_endorser", "false")
    )
    write_ledger = not create_transaction_for_endorser
    connection_id = request.query.get("conn_id")
    attrib_def = None

    # check if we need to endorse
    if is_author_role(context.profile):
        # authors cannot write to the ledger
        write_ledger = False
        create_transaction_for_endorser = True
        if not connection_id:
            # author has not provided a connection id, so determine which to use
            connection_id = await get_endorser_connection_id(context.profile)
            if not connection_id:
                raise web.HTTPBadRequest(reason="No endorser connection found")

    wallet = session.inject_or(BaseWallet)
    if not wallet:
        raise web.HTTPForbidden(reason="No wallet available")
    did = request.query.get("did")
    if not did:
        raise web.HTTPBadRequest(reason="Request query must include DID")

    info: DIDInfo = None

    mediation_id = request.query.get("mediation_id")
    profile = context.profile
    route_manager = profile.inject(RouteManager)
    mediation_record = await route_manager.mediation_record_if_id(
        profile=profile, mediation_id=mediation_id, or_default=True
    )

    routing_keys, mediator_endpoint = await route_manager.routing_info(
        profile,
        None,
        mediation_record,
    )

    try:
        info, attrib_def = await promote_wallet_public_did(
            context.profile,
            context,
            context.session,
            did,
            write_ledger=write_ledger,
            connection_id=connection_id,
            routing_keys=routing_keys,
            mediator_endpoint=mediator_endpoint,
        )
    except LookupError as err:
        raise web.HTTPNotFound(reason=str(err)) from err
    except PermissionError as err:
        raise web.HTTPForbidden(reason=str(err)) from err
    except WalletNotFoundError as err:
        raise web.HTTPNotFound(reason=err.roll_up) from err
    except (LedgerError, WalletError) as err:
        raise web.HTTPBadRequest(reason=err.roll_up) from err

    if not create_transaction_for_endorser:
        return web.json_response({"result": format_did_info(info)})

    else:
        transaction_mgr = TransactionManager(context.profile)
        try:
            transaction = await transaction_mgr.create_record(
                messages_attach=attrib_def["signed_txn"], connection_id=connection_id
            )
        except StorageError as err:
            raise web.HTTPBadRequest(reason=err.roll_up) from err

        # if auto-request, send the request to the endorser
        if context.settings.get_value("endorser.auto_request"):
            try:
                transaction, transaction_request = await transaction_mgr.create_request(
                    transaction=transaction,
                    # TODO see if we need to parameterize these params
                    # expires_time=expires_time,
                    # endorser_write_txn=endorser_write_txn,
                )
            except (StorageError, TransactionManagerError) as err:
                raise web.HTTPBadRequest(reason=err.roll_up) from err

            await outbound_handler(transaction_request, connection_id=connection_id)

        return web.json_response({"txn": transaction.serialize()})


async def promote_wallet_public_did(
    profile: Profile,
    context: AdminRequestContext,
    session_fn,
    did: str,
    write_ledger: bool = False,
    connection_id: str = None,
    routing_keys: List[str] = None,
    mediator_endpoint: str = None,
) -> DIDInfo:
    """Promote supplied DID to the wallet public DID."""
    info: DIDInfo = None
    endorser_did = None

    is_indy_did = bool(IndyDID.PATTERN.match(did))
    # write only Indy DID
    write_ledger = is_indy_did and write_ledger

    ledger = profile.inject_or(BaseLedger)

    if is_indy_did:
        if not ledger:
            reason = "No ledger available"
            if not context.settings.get_value("wallet.type"):
                reason += ": missing wallet-type?"
            raise PermissionError(reason)

        async with ledger:
            if not await ledger.get_key_for_did(did):
                raise LookupError(f"DID {did} is not posted to the ledger")

        # check if we need to endorse
        if is_author_role(profile):
            # authors cannot write to the ledger
            write_ledger = False

            # author has not provided a connection id, so determine which to use
            if not connection_id:
                connection_id = await get_endorser_connection_id(profile)
            if not connection_id:
                raise web.HTTPBadRequest(reason="No endorser connection found")
        if not write_ledger:
            try:
                async with profile.session() as session:
                    connection_record = await ConnRecord.retrieve_by_id(
                        session, connection_id
                    )
            except StorageNotFoundError as err:
                raise web.HTTPNotFound(reason=err.roll_up) from err
            except BaseModelError as err:
                raise web.HTTPBadRequest(reason=err.roll_up) from err

            async with profile.session() as session:
                endorser_info = await connection_record.metadata_get(
                    session, "endorser_info"
                )
            if not endorser_info:
                raise web.HTTPForbidden(
                    reason="Endorser Info is not set up in "
                    "connection metadata for this connection record"
                )
            if "endorser_did" not in endorser_info.keys():
                raise web.HTTPForbidden(
                    reason=' "endorser_did" is not set in "endorser_info"'
                    " in connection metadata for this connection record"
                )
            endorser_did = endorser_info["endorser_did"]

    did_info: DIDInfo = None
    attrib_def = None
    async with session_fn() as session:
        wallet = session.inject_or(BaseWallet)
        did_info = await wallet.get_local_did(did)
        info = await wallet.set_public_did(did_info)

    if info:
        # Publish endpoint if necessary
        endpoint = did_info.metadata.get("endpoint")

        if is_indy_did and not endpoint:
            async with session_fn() as session:
                wallet = session.inject_or(BaseWallet)
                endpoint = mediator_endpoint or context.settings.get("default_endpoint")
                attrib_def = await wallet.set_did_endpoint(
                    info.did,
                    endpoint,
                    ledger,
                    write_ledger=write_ledger,
                    endorser_did=endorser_did,
                    routing_keys=routing_keys,
                )

        # Route the public DID
        route_manager = profile.inject(RouteManager)
        await route_manager.route_verkey(profile, info.verkey)

    return info, attrib_def


@docs(
    tags=["wallet"], summary="Update endpoint in wallet and on ledger if posted to it"
)
@request_schema(DIDEndpointWithTypeSchema)
@querystring_schema(CreateAttribTxnForEndorserOptionSchema())
@querystring_schema(AttribConnIdMatchInfoSchema())
@response_schema(WalletModuleResponseSchema(), description="")
async def wallet_set_did_endpoint(request: web.BaseRequest):
    """
    Request handler for setting an endpoint for a DID.

    Args:
        request: aiohttp request object
    """
    context: AdminRequestContext = request["context"]

    outbound_handler = request["outbound_message_router"]

    body = await request.json()
    did = body["did"]
    endpoint = body.get("endpoint")
    endpoint_type = EndpointType.get(
        body.get("endpoint_type", EndpointType.ENDPOINT.w3c)
    )

    create_transaction_for_endorser = json.loads(
        request.query.get("create_transaction_for_endorser", "false")
    )
    write_ledger = not create_transaction_for_endorser
    endorser_did = None
    connection_id = request.query.get("conn_id")
    attrib_def = None

    # check if we need to endorse
    if is_author_role(context.profile):
        # authors cannot write to the ledger
        write_ledger = False
        create_transaction_for_endorser = True
        if not connection_id:
            # author has not provided a connection id, so determine which to use
            connection_id = await get_endorser_connection_id(context.profile)
            if not connection_id:
                raise web.HTTPBadRequest(reason="No endorser connection found")

    if not write_ledger:
        try:
            async with context.session() as session:
                connection_record = await ConnRecord.retrieve_by_id(
                    session, connection_id
                )
        except StorageNotFoundError as err:
            raise web.HTTPNotFound(reason=err.roll_up) from err
        except BaseModelError as err:
            raise web.HTTPBadRequest(reason=err.roll_up) from err

        async with context.session() as session:
            endorser_info = await connection_record.metadata_get(
                session, "endorser_info"
            )
        if not endorser_info:
            raise web.HTTPForbidden(
                reason="Endorser Info is not set up in "
                "connection metadata for this connection record"
            )
        if "endorser_did" not in endorser_info.keys():
            raise web.HTTPForbidden(
                reason=' "endorser_did" is not set in "endorser_info"'
                " in connection metadata for this connection record"
            )
        endorser_did = endorser_info["endorser_did"]

    async with context.session() as session:
        wallet = session.inject_or(BaseWallet)
        if not wallet:
            raise web.HTTPForbidden(reason="No wallet available")
        try:
            ledger = context.profile.inject_or(BaseLedger)
            attrib_def = await wallet.set_did_endpoint(
                did,
                endpoint,
                ledger,
                endpoint_type,
                write_ledger=write_ledger,
                endorser_did=endorser_did,
            )
        except WalletNotFoundError as err:
            raise web.HTTPNotFound(reason=err.roll_up) from err
        except LedgerConfigError as err:
            raise web.HTTPForbidden(reason=err.roll_up) from err
        except (LedgerError, WalletError) as err:
            raise web.HTTPBadRequest(reason=err.roll_up) from err

    if not create_transaction_for_endorser:
        return web.json_response({})
    else:
        transaction_mgr = TransactionManager(context.profile)
        try:
            transaction = await transaction_mgr.create_record(
                messages_attach=attrib_def["signed_txn"], connection_id=connection_id
            )
        except StorageError as err:
            raise web.HTTPBadRequest(reason=err.roll_up) from err

        # if auto-request, send the request to the endorser
        if context.settings.get_value("endorser.auto_request"):
            try:
                transaction, transaction_request = await transaction_mgr.create_request(
                    transaction=transaction,
                    # TODO see if we need to parameterize these params
                    # expires_time=expires_time,
                    # endorser_write_txn=endorser_write_txn,
                )
            except (StorageError, TransactionManagerError) as err:
                raise web.HTTPBadRequest(reason=err.roll_up) from err

            await outbound_handler(transaction_request, connection_id=connection_id)

        return web.json_response({"txn": transaction.serialize()})


@docs(tags=["wallet"], summary="Create a EdDSA jws using did keys with a given payload")
@request_schema(JWSCreateSchema)
@response_schema(WalletModuleResponseSchema(), description="")
async def wallet_jwt_sign(request: web.BaseRequest):
    """
        Request handler for jws creation using did.

    Args:
        "headers": { ... },
        "payload": { ... },
        "did": "did:example:123",
        "verificationMethod": "did:example:123#keys-1"
        with did and verification being mutually exclusive.
    """
    context: AdminRequestContext = request["context"]
    body = await request.json()
    did = body.get("did")
    verification_method = body.get("verificationMethod")
    headers = body.get("headers", {})
    payload = body.get("payload", {})

    try:
        jws = await jwt_sign(
            context.profile, headers, payload, did, verification_method
        )
    except ValueError as err:
        raise web.HTTPBadRequest(reason="Bad did or verification method") from err
    except WalletNotFoundError as err:
        raise web.HTTPNotFound(reason=err.roll_up) from err
    except WalletError as err:
        raise web.HTTPBadRequest(reason=err.roll_up) from err

    return web.json_response(jws)


@docs(tags=["wallet"], summary="Verify a EdDSA jws using did keys with a given JWS")
@request_schema(JWSVerifySchema())
@response_schema(JWSVerifyResponseSchema(), 200, description="")
async def wallet_jwt_verify(request: web.BaseRequest):
    """
        Request handler for jws validation using did.

    Args:
        "jwt": { ... }
    """
    context: AdminRequestContext = request["context"]
    body = await request.json()
    jwt = body["jwt"]
    try:
        result = await jwt_verify(context.profile, jwt)
    except (BadJWSHeaderError, InvalidVerificationMethod) as err:
        raise web.HTTPBadRequest(reason=err.roll_up) from err
    except ResolverError as err:
        raise web.HTTPNotFound(reason=err.roll_up) from err

    return web.json_response(
        {
            "valid": result.valid,
            "headers": result.headers,
            "payload": result.payload,
            "kid": result.kid,
        }
    )


@docs(tags=["wallet"], summary="Query DID endpoint in wallet")
@querystring_schema(DIDQueryStringSchema())
@response_schema(DIDEndpointSchema, 200, description="")
async def wallet_get_did_endpoint(request: web.BaseRequest):
    """
    Request handler for getting the current DID endpoint from the wallet.

    Args:
        request: aiohttp request object

    Returns:
        The updated DID info

    """
    context: AdminRequestContext = request["context"]
    async with context.session() as session:
        wallet = session.inject_or(BaseWallet)
        if not wallet:
            raise web.HTTPForbidden(reason="No wallet available")
        did = request.query.get("did")
        if not did:
            raise web.HTTPBadRequest(reason="Request query must include DID")

        try:
            did_info = await wallet.get_local_did(did)
            endpoint = did_info.metadata.get("endpoint")
        except WalletNotFoundError as err:
            raise web.HTTPNotFound(reason=err.roll_up) from err
        except WalletError as err:
            raise web.HTTPBadRequest(reason=err.roll_up) from err

    return web.json_response({"did": did, "endpoint": endpoint})


@docs(tags=["wallet"], summary="Rotate keypair for a DID not posted to the ledger")
@querystring_schema(DIDQueryStringSchema())
@response_schema(WalletModuleResponseSchema(), description="")
async def wallet_rotate_did_keypair(request: web.BaseRequest):
    """
    Request handler for rotating local DID keypair.

    Args:
        request: aiohttp request object

    Returns:
        An empty JSON response

    """
    context: AdminRequestContext = request["context"]
    did = request.query.get("did")
    if not did:
        raise web.HTTPBadRequest(reason="Request query must include DID")

    async with context.session() as session:
        wallet = session.inject_or(BaseWallet)
        if not wallet:
            raise web.HTTPForbidden(reason="No wallet available")
        try:
            did_info: DIDInfo = None
            did_info = await wallet.get_local_did(did)
            if did_info.metadata.get("posted", False):
                # call from ledger API instead to propagate through ledger NYM transaction
                raise web.HTTPBadRequest(reason=f"DID {did} is posted to the ledger")
            await wallet.rotate_did_keypair_start(did)  # do not take seed over the wire
            await wallet.rotate_did_keypair_apply(did)
        except WalletNotFoundError as err:
            raise web.HTTPNotFound(reason=err.roll_up) from err
        except WalletError as err:
            raise web.HTTPBadRequest(reason=err.roll_up) from err

    return web.json_response({})


def register_events(event_bus: EventBus):
    """Subscribe to any events we need to support."""
    event_bus.subscribe(EVENT_LISTENER_PATTERN, on_register_nym_event)


async def on_register_nym_event(profile: Profile, event: Event):
    """Handle any events we need to support."""

    # after the nym record is written, promote to wallet public DID
    if is_author_role(profile) and profile.context.settings.get_value(
        "endorser.auto_promote_author_did"
    ):
        did = event.payload["did"]
        connection_id = event.payload.get("connection_id")
        try:
            info, attrib_def = await promote_wallet_public_did(
                profile, profile.context, profile.session, did, connection_id
            )
        except Exception as err:
            # log the error, but continue
            LOGGER.exception(
                "Error promoting to public DID: %s",
                err,
            )
            return

        transaction_mgr = TransactionManager(profile)
        try:
            transaction = await transaction_mgr.create_record(
                messages_attach=attrib_def["signed_txn"], connection_id=connection_id
            )
        except StorageError as err:
            # log the error, but continue
            LOGGER.exception(
                "Error accepting endorser invitation/configuring endorser connection: %s",
                err,
            )
            return

        # if auto-request, send the request to the endorser
        if profile.settings.get_value("endorser.auto_request"):
            try:
                transaction, transaction_request = await transaction_mgr.create_request(
                    transaction=transaction,
                    # TODO see if we need to parameterize these params
                    # expires_time=expires_time,
                    # endorser_write_txn=endorser_write_txn,
                )
            except (StorageError, TransactionManagerError) as err:
                # log the error, but continue
                LOGGER.exception(
                    "Error creating endorser transaction request: %s",
                    err,
                )

            # TODO not sure how to get outbound_handler in an event ...
            # await outbound_handler(transaction_request, connection_id=connection_id)
            responder = profile.inject_or(BaseResponder)
            if responder:
                await responder.send(
                    transaction_request,
                    connection_id=connection_id,
                )
            else:
                LOGGER.warning(
                    "Configuration has no BaseResponder: cannot update "
                    "ATTRIB record on DID: %s",
                    did,
                )


async def register(app: web.Application):
    """Register routes."""

    app.add_routes(
        [
            web.get("/wallet/did", wallet_did_list, allow_head=False),
            web.post("/wallet/did/create", wallet_create_did),
            web.get("/wallet/did/public", wallet_get_public_did, allow_head=False),
            web.post("/wallet/did/public", wallet_set_public_did),
            web.post("/wallet/set-did-endpoint", wallet_set_did_endpoint),
            web.post("/wallet/jwt/sign", wallet_jwt_sign),
            web.post("/wallet/jwt/verify", wallet_jwt_verify),
            web.get(
                "/wallet/get-did-endpoint", wallet_get_did_endpoint, allow_head=False
            ),
            web.patch("/wallet/did/local/rotate-keypair", wallet_rotate_did_keypair),
        ]
    )


def post_process_routes(app: web.Application):
    """Amend swagger API."""

    # Add top-level tags description
    if "tags" not in app._state["swagger_dict"]:
        app._state["swagger_dict"]["tags"] = []
    app._state["swagger_dict"]["tags"].append(
        {
            "name": "wallet",
            "description": "DID and tag policy management",
            "externalDocs": {
                "description": "Design",
                "url": (
                    "https://github.com/hyperledger/indy-sdk/tree/"
                    "master/docs/design/003-wallet-storage"
                ),
            },
        }
    )<|MERGE_RESOLUTION|>--- conflicted
+++ resolved
@@ -26,13 +26,9 @@
     GENERIC_DID,
     INDY_DID,
     INDY_RAW_PUBLIC_KEY,
-<<<<<<< HEAD
-    GENERIC_DID,
     IndyDID,
-=======
     JWT,
     Uri,
->>>>>>> ed7e856a
 )
 from ..protocols.coordinate_mediation.v1_0.route_manager import RouteManager
 from ..protocols.endorse_transaction.v1_0.manager import (
