import importlib

from asynctest import TestCase as AsyncTestCase
from asynctest import mock as async_mock

from .....admin.request_context import AdminRequestContext
from .....indy.holder import IndyHolder
from .....indy.verifier import IndyVerifier
from .....ledger.base import BaseLedger
from .....storage.error import StorageNotFoundError

from .. import routes as test_module


class TestProofRoutes(AsyncTestCase):
    def setUp(self):
        self.context = AdminRequestContext.test_context()
        self.profile = self.context.profile
        self.request_dict = {
            "context": self.context,
            "outbound_message_router": async_mock.CoroutineMock(),
        }
        self.request = async_mock.MagicMock(
            app={},
            match_info={},
            query={},
            __getitem__=lambda _, k: self.request_dict[k],
        )

    async def test_validate_proof_req_attr_spec(self):
        aspec = test_module.IndyProofReqAttrSpecSchema()
        aspec.validate_fields({"name": "attr0"})
        aspec.validate_fields(
            {
                "names": ["attr0", "attr1"],
                "restrictions": [{"attr::attr1::value": "my-value"}],
            }
        )
        aspec.validate_fields(
            {"name": "attr0", "restrictions": [{"schema_name": "preferences"}]}
        )
        with self.assertRaises(test_module.ValidationError):
            aspec.validate_fields({})
        with self.assertRaises(test_module.ValidationError):
            aspec.validate_fields({"name": "attr0", "names": ["attr1", "attr2"]})
        with self.assertRaises(test_module.ValidationError):
            aspec.validate_fields({"names": ["attr1", "attr2"]})
        with self.assertRaises(test_module.ValidationError):
            aspec.validate_fields({"names": ["attr0", "attr1"], "restrictions": []})
        with self.assertRaises(test_module.ValidationError):
            aspec.validate_fields({"names": ["attr0", "attr1"], "restrictions": [{}]})

    async def test_presentation_exchange_list(self):
        self.request.query = {
            "thread_id": "thread_id_0",
            "connection_id": "conn_id_0",
            "role": "dummy",
            "state": "dummy",
        }

        with async_mock.patch(
            (
                "aries_cloudagent.protocols.present_proof.v1_0."
                "models.presentation_exchange.V10PresentationExchange"
            ),
            autospec=True,
        ) as mock_presentation_exchange:

            # Since we are mocking import
            importlib.reload(test_module)

            mock_presentation_exchange.query = async_mock.CoroutineMock()
            mock_presentation_exchange.query.return_value = [mock_presentation_exchange]
            mock_presentation_exchange.serialize = async_mock.MagicMock()
            mock_presentation_exchange.serialize.return_value = {
                "thread_id": "sample-thread-id"
            }

            with async_mock.patch.object(
                test_module.web, "json_response"
            ) as mock_response:
                await test_module.presentation_exchange_list(self.request)
                mock_response.assert_called_once_with(
                    {"results": [mock_presentation_exchange.serialize.return_value]}
                )

    async def test_presentation_exchange_list_x(self):
        self.request.query = {
            "thread_id": "thread_id_0",
            "connection_id": "conn_id_0",
            "role": "dummy",
            "state": "dummy",
        }

        with async_mock.patch(
            (
                "aries_cloudagent.protocols.present_proof.v1_0."
                "models.presentation_exchange.V10PresentationExchange"
            ),
            autospec=True,
        ) as mock_presentation_exchange:

            # Since we are mocking import
            importlib.reload(test_module)

            mock_presentation_exchange.query = async_mock.CoroutineMock(
                side_effect=test_module.StorageError()
            )

            with self.assertRaises(test_module.web.HTTPBadRequest):
                await test_module.presentation_exchange_list(self.request)

    async def test_presentation_exchange_credentials_list_not_found(self):
        self.request.match_info = {"pres_ex_id": "dummy"}

        with async_mock.patch(
            (
                "aries_cloudagent.protocols.present_proof.v1_0."
                "models.presentation_exchange.V10PresentationExchange"
            ),
            autospec=True,
        ) as mock_presentation_exchange:

            # Since we are mocking import
            importlib.reload(test_module)

            mock_presentation_exchange.retrieve_by_id = async_mock.CoroutineMock()

            # Emulate storage not found (bad presentation exchange id)
            mock_presentation_exchange.retrieve_by_id.side_effect = StorageNotFoundError

            with self.assertRaises(test_module.web.HTTPNotFound):
                await test_module.presentation_exchange_credentials_list(self.request)

    async def test_presentation_exchange_credentials_x(self):
        self.request.match_info = {
            "pres_ex_id": "123-456-789",
            "referent": "myReferent1",
        }
        self.request.query = {"extra_query": {}}
        returned_credentials = [{"name": "Credential1"}, {"name": "Credential2"}]
        self.profile.context.injector.bind_instance(
            IndyHolder,
            async_mock.MagicMock(
                get_credentials_for_presentation_request_by_referent=(
                    async_mock.CoroutineMock(side_effect=test_module.IndyHolderError())
                )
            ),
        )

        with async_mock.patch(
            (
                "aries_cloudagent.protocols.present_proof.v1_0."
                "models.presentation_exchange.V10PresentationExchange"
            ),
            autospec=True,
        ) as mock_presentation_exchange:

            # Since we are mocking import
            importlib.reload(test_module)

            mock_presentation_exchange.return_value.retrieve_by_id.return_value = (
                mock_presentation_exchange
            )

            with self.assertRaises(test_module.web.HTTPBadRequest):
                await test_module.presentation_exchange_credentials_list(self.request)

    async def test_presentation_exchange_credentials_list_single_referent(self):
        self.request.match_info = {
            "pres_ex_id": "123-456-789",
            "referent": "myReferent1",
        }
        self.request.query = {"extra_query": {}}

        returned_credentials = [{"name": "Credential1"}, {"name": "Credential2"}]
        self.profile.context.injector.bind_instance(
            IndyHolder,
            async_mock.MagicMock(
                get_credentials_for_presentation_request_by_referent=async_mock.CoroutineMock(
                    return_value=returned_credentials
                )
            ),
        )

        with async_mock.patch(
            (
                "aries_cloudagent.protocols.present_proof.v1_0."
                "models.presentation_exchange.V10PresentationExchange"
            ),
            autospec=True,
        ) as mock_presentation_exchange:

            # Since we are mocking import
            importlib.reload(test_module)

            mock_presentation_exchange.return_value.retrieve_by_id.return_value = (
                mock_presentation_exchange
            )

            with async_mock.patch.object(
                test_module.web, "json_response"
            ) as mock_response:
                await test_module.presentation_exchange_credentials_list(self.request)
                mock_response.assert_called_once_with(returned_credentials)

    async def test_presentation_exchange_credentials_list_multiple_referents(self):
        self.request.match_info = {
            "pres_ex_id": "123-456-789",
            "referent": "myReferent1,myReferent2",
        }
        self.request.query = {"extra_query": {}}

        returned_credentials = [{"name": "Credential1"}, {"name": "Credential2"}]
        self.profile.context.injector.bind_instance(
            IndyHolder,
            async_mock.MagicMock(
                get_credentials_for_presentation_request_by_referent=(
                    async_mock.CoroutineMock(return_value=returned_credentials)
                )
            ),
        )

        with async_mock.patch(
            (
                "aries_cloudagent.protocols.present_proof.v1_0."
                "models.presentation_exchange.V10PresentationExchange"
            ),
            autospec=True,
        ) as mock_presentation_exchange:

            # Since we are mocking import
            importlib.reload(test_module)

            mock_presentation_exchange.return_value.retrieve_by_id.return_value = (
                mock_presentation_exchange
            )

            with async_mock.patch.object(
                test_module.web, "json_response"
            ) as mock_response:
                await test_module.presentation_exchange_credentials_list(self.request)
                mock_response.assert_called_once_with(returned_credentials)

    async def test_presentation_exchange_retrieve(self):
        self.request.match_info = {"pres_ex_id": "dummy"}

        with async_mock.patch(
            (
                "aries_cloudagent.protocols.present_proof.v1_0."
                "models.presentation_exchange.V10PresentationExchange"
            ),
            autospec=True,
        ) as mock_pres_ex:

            # Since we are mocking import
            importlib.reload(test_module)

            mock_pres_ex.retrieve_by_id = async_mock.CoroutineMock()
            mock_pres_ex.retrieve_by_id.return_value = mock_pres_ex
            mock_pres_ex.serialize = async_mock.MagicMock()
            mock_pres_ex.serialize.return_value = {"thread_id": "sample-thread-id"}

            with async_mock.patch.object(
                test_module.web, "json_response"
            ) as mock_response:
                await test_module.presentation_exchange_retrieve(self.request)
                mock_response.assert_called_once_with(
                    mock_pres_ex.serialize.return_value
                )

    async def test_presentation_exchange_retrieve_not_found(self):
        self.request.match_info = {"pres_ex_id": "dummy"}

        with async_mock.patch(
            (
                "aries_cloudagent.protocols.present_proof.v1_0."
                "models.presentation_exchange.V10PresentationExchange"
            ),
            autospec=True,
        ) as mock_pres_ex:

            # Since we are mocking import
            importlib.reload(test_module)

            mock_pres_ex.retrieve_by_id = async_mock.CoroutineMock()

            # Emulate storage not found (bad presentation exchange id)
            mock_pres_ex.retrieve_by_id.side_effect = StorageNotFoundError

            with self.assertRaises(test_module.web.HTTPNotFound):
                await test_module.presentation_exchange_retrieve(self.request)

    async def test_presentation_exchange_retrieve_ser_x(self):
        self.request.match_info = {"pres_ex_id": "dummy"}

        mock_pres_ex_rec = async_mock.MagicMock(
            connection_id="abc123", thread_id="thid123"
        )
        with async_mock.patch(
            (
                "aries_cloudagent.protocols.present_proof.v1_0."
                "models.presentation_exchange.V10PresentationExchange"
            ),
            autospec=True,
        ) as mock_pres_ex:

            # Since we are mocking import
            importlib.reload(test_module)

            mock_pres_ex.retrieve_by_id = async_mock.CoroutineMock(
                return_value=mock_pres_ex_rec
            )
            mock_pres_ex_rec.serialize = async_mock.MagicMock(
                side_effect=test_module.BaseModelError()
            )

            with self.assertRaises(test_module.web.HTTPBadRequest):
                await test_module.presentation_exchange_retrieve(self.request)

    async def test_presentation_exchange_send_proposal(self):
        self.request.json = async_mock.CoroutineMock()

        with async_mock.patch(
            "aries_cloudagent.connections.models.conn_record.ConnRecord",
            autospec=True,
        ) as mock_connection_record, async_mock.patch(
            "aries_cloudagent.protocols.present_proof.v1_0.manager.PresentationManager",
            autospec=True,
        ) as mock_presentation_manager, async_mock.patch(
<<<<<<< HEAD
            "aries_cloudagent.protocols.present_proof.util.presentation_preview.PresentationPreview",
=======
            (
                "aries_cloudagent.protocols.present_proof.v1_0."
                "messages.inner.presentation_preview.PresentationPreview"
            ),
>>>>>>> 7da54521
            autospec=True,
        ) as mock_preview:

            # Since we are mocking import
            importlib.reload(test_module)

            mock_presentation_exchange_record = async_mock.MagicMock()
            mock_presentation_manager.return_value.create_exchange_for_proposal = (
                async_mock.CoroutineMock(return_value=mock_presentation_exchange_record)
            )

            mock_preview.return_value.deserialize.return_value = async_mock.MagicMock()

            with async_mock.patch.object(
                test_module.web, "json_response"
            ) as mock_response:
                await test_module.presentation_exchange_send_proposal(self.request)
                mock_response.assert_called_once_with(
                    mock_presentation_exchange_record.serialize.return_value
                )

    async def test_presentation_exchange_send_proposal_no_conn_record(self):
        self.request.json = async_mock.CoroutineMock()

        with async_mock.patch(
            "aries_cloudagent.connections.models.conn_record.ConnRecord",
            autospec=True,
        ) as mock_connection_record:

            # Since we are mocking import
            importlib.reload(test_module)

            # Emulate storage not found (bad connection id)
            mock_connection_record.retrieve_by_id = async_mock.CoroutineMock(
                side_effect=StorageNotFoundError
            )

            with self.assertRaises(test_module.web.HTTPBadRequest):
                await test_module.presentation_exchange_send_proposal(self.request)

    async def test_presentation_exchange_send_proposal_not_ready(self):
        self.request.json = async_mock.CoroutineMock()

        with async_mock.patch(
            "aries_cloudagent.connections.models.conn_record.ConnRecord",
            autospec=True,
        ) as mock_connection_record, async_mock.patch(
<<<<<<< HEAD
            "aries_cloudagent.protocols.present_proof.util.presentation_preview.PresentationPreview",
=======
            (
                "aries_cloudagent.protocols.present_proof.v1_0."
                "messages.inner.presentation_preview.PresentationPreview"
            ),
>>>>>>> 7da54521
            autospec=True,
        ) as mock_preview, async_mock.patch(
            (
                "aries_cloudagent.protocols.present_proof.v1_0."
                "messages.presentation_proposal.PresentationProposal"
            ),
            autospec=True,
        ) as mock_proposal:

            # Since we are mocking import
            importlib.reload(test_module)

            mock_connection_record.retrieve_by_id = async_mock.CoroutineMock()
            mock_connection_record.retrieve_by_id.return_value.is_ready = False

            with self.assertRaises(test_module.web.HTTPForbidden):
                await test_module.presentation_exchange_send_proposal(self.request)

    async def test_presentation_exchange_send_proposal_x(self):
        self.request.json = async_mock.CoroutineMock()

        with async_mock.patch(
            "aries_cloudagent.connections.models.conn_record.ConnRecord",
            autospec=True,
        ) as mock_connection_record, async_mock.patch(
            "aries_cloudagent.protocols.present_proof.v1_0.manager.PresentationManager",
            autospec=True,
        ) as mock_presentation_manager, async_mock.patch(
<<<<<<< HEAD
            "aries_cloudagent.protocols.present_proof.util.presentation_preview.PresentationPreview",
=======
            (
                "aries_cloudagent.protocols.present_proof.v1_0."
                "messages.inner.presentation_preview.PresentationPreview"
            ),
>>>>>>> 7da54521
            autospec=True,
        ) as mock_preview:

            # Since we are mocking import
            importlib.reload(test_module)

            mock_presentation_exchange_record = async_mock.MagicMock()
            mock_presentation_manager.return_value.create_exchange_for_proposal = (
                async_mock.CoroutineMock(side_effect=test_module.StorageError())
            )

            with self.assertRaises(test_module.web.HTTPBadRequest):
                await test_module.presentation_exchange_send_proposal(self.request)

    async def test_presentation_exchange_create_request(self):
        self.request.json = async_mock.CoroutineMock(
            return_value={"comment": "dummy", "proof_request": {}}
        )

        with async_mock.patch(
            "aries_cloudagent.protocols.present_proof.v1_0.manager.PresentationManager",
            autospec=True,
        ) as mock_presentation_manager, async_mock.patch(
<<<<<<< HEAD
            "aries_cloudagent.protocols.present_proof.util.presentation_preview.PresentationPreview",
=======
            (
                "aries_cloudagent.protocols.present_proof.v1_0."
                "messages.inner.presentation_preview.PresentationPreview"
            ),
>>>>>>> 7da54521
            autospec=True,
        ) as mock_preview, async_mock.patch.object(
            test_module, "PresentationRequest", autospec=True
        ) as mock_presentation_request, async_mock.patch(
            "aries_cloudagent.messaging.decorators.attach_decorator.AttachDecorator",
            autospec=True,
        ) as mock_attach_decorator, async_mock.patch(
            (
                "aries_cloudagent.protocols.present_proof.v1_0."
                "models.presentation_exchange.V10PresentationExchange"
            ),
            autospec=True,
        ) as mock_presentation_exchange, async_mock.patch(
            "aries_cloudagent.indy.util.generate_pr_nonce",
            autospec=True,
        ) as mock_generate_nonce:

            # Since we are mocking import
            importlib.reload(test_module)

            mock_generate_nonce = async_mock.CoroutineMock()

            mock_attach_decorator.from_indy_dict = async_mock.MagicMock(
                return_value=mock_attach_decorator
            )
            mock_presentation_exchange.serialize = async_mock.MagicMock()
            mock_presentation_exchange.serialize.return_value = {
                "thread_id": "sample-thread-id"
            }
            mock_mgr = async_mock.MagicMock(
                create_exchange_for_request=async_mock.CoroutineMock(
                    return_value=mock_presentation_exchange
                )
            )
            mock_presentation_manager.return_value = mock_mgr

            with async_mock.patch.object(
                test_module.web, "json_response"
            ) as mock_response:
                await test_module.presentation_exchange_create_request(self.request)
                mock_response.assert_called_once_with(
                    mock_presentation_exchange.serialize.return_value
                )

    async def test_presentation_exchange_create_request_x(self):
        self.request.json = async_mock.CoroutineMock(
            return_value={"comment": "dummy", "proof_request": {}}
        )

        with async_mock.patch(
            "aries_cloudagent.protocols.present_proof.v1_0.manager.PresentationManager",
            autospec=True,
        ) as mock_presentation_manager, async_mock.patch(
<<<<<<< HEAD
            "aries_cloudagent.protocols.present_proof.util.presentation_preview.PresentationPreview",
=======
            (
                "aries_cloudagent.protocols.present_proof.v1_0."
                "messages.inner.presentation_preview.PresentationPreview"
            ),
>>>>>>> 7da54521
            autospec=True,
        ) as mock_preview, async_mock.patch.object(
            test_module, "PresentationRequest", autospec=True
        ) as mock_presentation_request, async_mock.patch(
            "aries_cloudagent.messaging.decorators.attach_decorator.AttachDecorator",
            autospec=True,
        ) as mock_attach_decorator, async_mock.patch(
            (
                "aries_cloudagent.protocols.present_proof.v1_0."
                "models.presentation_exchange.V10PresentationExchange"
            ),
            autospec=True,
        ) as mock_presentation_exchange, async_mock.patch(
            "aries_cloudagent.indy.util.generate_pr_nonce",
            autospec=True,
        ) as mock_generate_nonce:

            # Since we are mocking import
            importlib.reload(test_module)

            mock_presentation_exchange.serialize = async_mock.MagicMock()
            mock_presentation_exchange.serialize.return_value = {
                "thread_id": "sample-thread-id"
            }
            mock_mgr = async_mock.MagicMock(
                create_exchange_for_request=async_mock.CoroutineMock(
                    side_effect=test_module.StorageError()
                )
            )
            mock_presentation_manager.return_value = mock_mgr

            with self.assertRaises(test_module.web.HTTPBadRequest):
                await test_module.presentation_exchange_create_request(self.request)

    async def test_presentation_exchange_send_free_request(self):
        self.request.json = async_mock.CoroutineMock(
            return_value={
                "connection_id": "dummy",
                "comment": "dummy",
                "proof_request": {},
            }
        )

        with async_mock.patch(
            "aries_cloudagent.connections.models.conn_record.ConnRecord",
            autospec=True,
        ) as mock_connection_record, async_mock.patch(
            "aries_cloudagent.protocols.present_proof.v1_0.manager.PresentationManager",
            autospec=True,
        ) as mock_presentation_manager, async_mock.patch(
            "aries_cloudagent.indy.util.generate_pr_nonce",
            autospec=True,
        ) as mock_generate_nonce, async_mock.patch(
<<<<<<< HEAD
            "aries_cloudagent.protocols.present_proof.util.presentation_preview.PresentationPreview",
=======
            (
                "aries_cloudagent.protocols.present_proof.v1_0."
                "messages.inner.presentation_preview.PresentationPreview"
            ),
>>>>>>> 7da54521
            autospec=True,
        ) as mock_preview, async_mock.patch.object(
            test_module, "PresentationRequest", autospec=True
        ) as mock_presentation_request, async_mock.patch(
            "aries_cloudagent.messaging.decorators.attach_decorator.AttachDecorator",
            autospec=True,
        ) as mock_attach_decorator, async_mock.patch(
            (
                "aries_cloudagent.protocols.present_proof.v1_0."
                "models.presentation_exchange.V10PresentationExchange"
            ),
            autospec=True,
        ) as mock_presentation_exchange:

            # Since we are mocking import
            importlib.reload(test_module)

            mock_connection_record.retrieve_by_id = async_mock.CoroutineMock(
                return_value=mock_connection_record
            )
            mock_attach_decorator.from_indy_dict = async_mock.MagicMock(
                return_value=mock_attach_decorator
            )
            mock_presentation_exchange.serialize = async_mock.MagicMock()
            mock_presentation_exchange.serialize.return_value = {
                "thread_id": "sample-thread-id"
            }

            mock_mgr = async_mock.MagicMock(
                create_exchange_for_request=async_mock.CoroutineMock(
                    return_value=mock_presentation_exchange
                )
            )
            mock_presentation_manager.return_value = mock_mgr

            with async_mock.patch.object(
                test_module.web, "json_response"
            ) as mock_response:
                await test_module.presentation_exchange_send_free_request(self.request)
                mock_response.assert_called_once_with(
                    mock_presentation_exchange.serialize.return_value
                )

    async def test_presentation_exchange_send_free_request_not_found(self):
        self.request.json = async_mock.CoroutineMock(
            return_value={"connection_id": "dummy"}
        )

        with async_mock.patch(
            "aries_cloudagent.connections.models.conn_record.ConnRecord",
            autospec=True,
        ) as mock_connection_record:

            # Since we are mocking import
            importlib.reload(test_module)

            mock_connection_record.retrieve_by_id = async_mock.CoroutineMock()
            mock_connection_record.retrieve_by_id.side_effect = StorageNotFoundError

            with self.assertRaises(test_module.web.HTTPBadRequest):
                await test_module.presentation_exchange_send_free_request(self.request)

    async def test_presentation_exchange_send_free_request_not_ready(self):
        self.request.json = async_mock.CoroutineMock(
            return_value={"connection_id": "dummy", "proof_request": {}}
        )

        with async_mock.patch(
            "aries_cloudagent.connections.models.conn_record.ConnRecord",
            autospec=True,
        ) as mock_connection_record:

            # Since we are mocking import
            importlib.reload(test_module)

            mock_connection_record.is_ready = False
            mock_connection_record.retrieve_by_id = async_mock.CoroutineMock(
                return_value=mock_connection_record
            )

            with self.assertRaises(test_module.web.HTTPForbidden):
                await test_module.presentation_exchange_send_free_request(self.request)

    async def test_presentation_exchange_send_free_request_x(self):
        self.request.json = async_mock.CoroutineMock(
            return_value={
                "connection_id": "dummy",
                "comment": "dummy",
                "proof_request": {},
            }
        )

        with async_mock.patch(
            "aries_cloudagent.connections.models.conn_record.ConnRecord",
            autospec=True,
        ) as mock_connection_record, async_mock.patch(
            "aries_cloudagent.protocols.present_proof.v1_0.manager.PresentationManager",
            autospec=True,
        ) as mock_presentation_manager, async_mock.patch(
            "aries_cloudagent.indy.util.generate_pr_nonce",
            autospec=True,
        ) as mock_generate_nonce, async_mock.patch.object(
            test_module, "PresentationPreview", autospec=True
        ) as mock_presentation_proposal, async_mock.patch.object(
            test_module, "PresentationRequest", autospec=True
        ) as mock_presentation_request, async_mock.patch(
            "aries_cloudagent.messaging.decorators.attach_decorator.AttachDecorator",
            autospec=True,
        ) as mock_attach_decorator, async_mock.patch(
            (
                "aries_cloudagent.protocols.present_proof.v1_0."
                "models.presentation_exchange.V10PresentationExchange"
            ),
            autospec=True,
        ) as mock_presentation_exchange:

            # Since we are mocking import
            importlib.reload(test_module)

            mock_generate_nonce = async_mock.CoroutineMock()

            mock_connection_record.retrieve_by_id = async_mock.CoroutineMock(
                return_value=mock_connection_record
            )
            mock_attach_decorator.from_indy_dict = async_mock.MagicMock(
                return_value=mock_attach_decorator
            )
            mock_presentation_exchange.serialize = async_mock.MagicMock()
            mock_presentation_exchange.serialize.return_value = {
                "thread_id": "sample-thread-id"
            }

            mock_mgr = async_mock.MagicMock(
                create_exchange_for_request=async_mock.CoroutineMock(
                    side_effect=test_module.StorageError()
                )
            )
            mock_presentation_manager.return_value = mock_mgr

            with self.assertRaises(test_module.web.HTTPBadRequest):
                await test_module.presentation_exchange_send_free_request(self.request)

    async def test_presentation_exchange_send_bound_request(self):
        self.request.json = async_mock.CoroutineMock(return_value={"trace": False})
        self.request.match_info = {"pres_ex_id": "dummy"}

        self.profile.context.injector.bind_instance(
            BaseLedger,
            async_mock.MagicMock(
                __aenter__=async_mock.CoroutineMock(),
                __aexit__=async_mock.CoroutineMock(),
            ),
        )
        self.profile.context.injector.bind_instance(
            IndyVerifier,
            async_mock.MagicMock(
                verify_presentation=async_mock.CoroutineMock(),
            ),
        )

        with async_mock.patch(
            "aries_cloudagent.connections.models.conn_record.ConnRecord",
            autospec=True,
        ) as mock_connection_record, async_mock.patch(
            "aries_cloudagent.protocols.present_proof.v1_0.manager.PresentationManager",
            autospec=True,
        ) as mock_presentation_manager, async_mock.patch(
            "aries_cloudagent.indy.util.generate_pr_nonce",
            autospec=True,
        ) as mock_generate_nonce, async_mock.patch.object(
            test_module, "PresentationPreview", autospec=True
        ) as mock_presentation_proposal, async_mock.patch.object(
            test_module, "PresentationRequest", autospec=True
        ) as mock_presentation_request, async_mock.patch(
            "aries_cloudagent.messaging.decorators.attach_decorator.AttachDecorator",
            autospec=True,
        ) as mock_attach_decorator, async_mock.patch(
            "aries_cloudagent.protocols.present_proof.v1_0."
            "models.presentation_exchange.V10PresentationExchange",
            autospec=True,
        ) as mock_presentation_exchange:

            # Since we are mocking import
            importlib.reload(test_module)

            mock_presentation_exchange.connection_id = "dummy"
            mock_presentation_exchange.state = (
                test_module.V10PresentationExchange.STATE_PROPOSAL_RECEIVED
            )
            mock_presentation_exchange.retrieve_by_id = async_mock.CoroutineMock(
                return_value=mock_presentation_exchange
            )
            mock_presentation_exchange.serialize = async_mock.MagicMock()
            mock_presentation_exchange.serialize.return_value = {
                "thread_id": "sample-thread-id"
            }
            mock_connection_record.is_ready = True
            mock_connection_record.retrieve_by_id = async_mock.CoroutineMock(
                return_value=mock_connection_record
            )

            mock_mgr = async_mock.MagicMock(
                create_bound_request=async_mock.CoroutineMock(
                    return_value=(mock_presentation_exchange, mock_presentation_request)
                )
            )
            mock_presentation_manager.return_value = mock_mgr

            with async_mock.patch.object(
                test_module.web, "json_response"
            ) as mock_response:
                await test_module.presentation_exchange_send_bound_request(self.request)
                mock_response.assert_called_once_with(
                    mock_presentation_exchange.serialize.return_value
                )

    async def test_presentation_exchange_send_bound_request_not_found(self):
        self.request.json = async_mock.CoroutineMock(return_value={"trace": False})
        self.request.match_info = {"pres_ex_id": "dummy"}

        with async_mock.patch(
            "aries_cloudagent.connections.models.conn_record.ConnRecord",
            autospec=True,
        ) as mock_connection_record, async_mock.patch(
            "aries_cloudagent.protocols.present_proof.v1_0.manager.PresentationManager",
            autospec=True,
        ) as mock_presentation_manager, async_mock.patch(
            "aries_cloudagent.indy.util.generate_pr_nonce",
            autospec=True,
        ) as mock_generate_nonce, async_mock.patch.object(
            test_module, "PresentationPreview", autospec=True
        ) as mock_presentation_proposal, async_mock.patch.object(
            test_module, "PresentationRequest", autospec=True
        ) as mock_presentation_request, async_mock.patch(
            "aries_cloudagent.messaging.decorators.attach_decorator.AttachDecorator",
            autospec=True,
        ) as mock_attach_decorator, async_mock.patch(
            (
                "aries_cloudagent.protocols.present_proof.v1_0."
                "models.presentation_exchange.V10PresentationExchange"
            ),
            autospec=True,
        ) as mock_presentation_exchange:

            # Since we are mocking import
            importlib.reload(test_module)

            mock_presentation_exchange.connection_id = "dummy"
            mock_presentation_exchange.state = (
                test_module.V10PresentationExchange.STATE_PROPOSAL_RECEIVED
            )
            mock_presentation_exchange.retrieve_by_id = async_mock.CoroutineMock(
                return_value=mock_presentation_exchange
            )

            mock_connection_record.retrieve_by_id = async_mock.CoroutineMock()
            mock_connection_record.retrieve_by_id.side_effect = StorageNotFoundError

            with self.assertRaises(test_module.web.HTTPBadRequest):
                await test_module.presentation_exchange_send_bound_request(self.request)

    async def test_presentation_exchange_send_bound_request_not_ready(self):
        self.request.json = async_mock.CoroutineMock(return_value={"trace": False})
        self.request.match_info = {"pres_ex_id": "dummy"}

        with async_mock.patch(
            "aries_cloudagent.connections.models.conn_record.ConnRecord",
            autospec=True,
        ) as mock_connection_record, async_mock.patch(
            "aries_cloudagent.protocols.present_proof.v1_0.manager.PresentationManager",
            autospec=True,
        ) as mock_presentation_manager, async_mock.patch(
            "aries_cloudagent.indy.util.generate_pr_nonce",
            autospec=True,
        ) as mock_generate_nonce, async_mock.patch.object(
            test_module, "PresentationPreview", autospec=True
        ) as mock_presentation_proposal, async_mock.patch.object(
            test_module, "PresentationRequest", autospec=True
        ) as mock_presentation_request, async_mock.patch(
            "aries_cloudagent.messaging.decorators.attach_decorator.AttachDecorator",
            autospec=True,
        ) as mock_attach_decorator, async_mock.patch(
            (
                "aries_cloudagent.protocols.present_proof.v1_0."
                "models.presentation_exchange.V10PresentationExchange"
            ),
            autospec=True,
        ) as mock_presentation_exchange:

            # Since we are mocking import
            importlib.reload(test_module)

            mock_presentation_exchange.connection_id = "dummy"
            mock_presentation_exchange.state = (
                test_module.V10PresentationExchange.STATE_PROPOSAL_RECEIVED
            )
            mock_presentation_exchange.retrieve_by_id = async_mock.CoroutineMock(
                return_value=mock_presentation_exchange
            )

            mock_connection_record.is_ready = False
            mock_connection_record.retrieve_by_id = async_mock.CoroutineMock(
                return_value=mock_connection_record
            )

            with self.assertRaises(test_module.web.HTTPForbidden):
                await test_module.presentation_exchange_send_bound_request(self.request)

    async def test_presentation_exchange_send_bound_request_px_rec_not_found(self):
        self.request.json = async_mock.CoroutineMock(return_value={"trace": False})
        self.request.match_info = {"pres_ex_id": "dummy"}

        with async_mock.patch.object(
            test_module.V10PresentationExchange,
            "retrieve_by_id",
            async_mock.CoroutineMock(),
        ) as mock_retrieve:
            mock_retrieve.side_effect = StorageNotFoundError("no such record")
            with self.assertRaises(test_module.web.HTTPNotFound) as context:
                await test_module.presentation_exchange_send_bound_request(self.request)
            assert "no such record" in str(context.exception)

    async def test_presentation_exchange_send_bound_request_bad_state(self):
        self.request.json = async_mock.CoroutineMock(return_value={"trace": False})
        self.request.match_info = {"pres_ex_id": "dummy"}

        with async_mock.patch(
            (
                "aries_cloudagent.protocols.present_proof.v1_0."
                "models.presentation_exchange.V10PresentationExchange"
            ),
            autospec=True,
        ) as mock_presentation_exchange:

            # Since we are mocking import
            importlib.reload(test_module)

            mock_presentation_exchange.connection_id = "dummy"
            mock_presentation_exchange.retrieve_by_id = async_mock.CoroutineMock(
                return_value=async_mock.MagicMock(
                    state=mock_presentation_exchange.STATE_PRESENTATION_ACKED
                )
            )
            with self.assertRaises(test_module.web.HTTPBadRequest):
                await test_module.presentation_exchange_send_bound_request(self.request)

    async def test_presentation_exchange_send_bound_request_x(self):
        self.request.json = async_mock.CoroutineMock(return_value={"trace": False})
        self.request.match_info = {"pres_ex_id": "dummy"}

        with async_mock.patch(
            "aries_cloudagent.connections.models.conn_record.ConnRecord",
            autospec=True,
        ) as mock_connection_record, async_mock.patch(
            "aries_cloudagent.protocols.present_proof.v1_0.manager.PresentationManager",
            autospec=True,
        ) as mock_presentation_manager, async_mock.patch(
            "aries_cloudagent.indy.util.generate_pr_nonce",
            autospec=True,
        ) as mock_generate_nonce, async_mock.patch.object(
            test_module, "PresentationPreview", autospec=True
        ) as mock_presentation_proposal, async_mock.patch.object(
            test_module, "PresentationRequest", autospec=True
        ) as mock_presentation_request, async_mock.patch(
            "aries_cloudagent.messaging.decorators.attach_decorator.AttachDecorator",
            autospec=True,
        ) as mock_attach_decorator, async_mock.patch(
            (
                "aries_cloudagent.protocols.present_proof.v1_0."
                "models.presentation_exchange.V10PresentationExchange"
            ),
            autospec=True,
        ) as mock_presentation_exchange:

            # Since we are mocking import
            importlib.reload(test_module)

            mock_presentation_exchange.connection_id = "dummy"
            mock_presentation_exchange.state = (
                test_module.V10PresentationExchange.STATE_PROPOSAL_RECEIVED
            )
            mock_presentation_exchange.connection_id = "abc123"
            mock_presentation_exchange.retrieve_by_id = async_mock.CoroutineMock(
                return_value=mock_presentation_exchange
            )
            mock_presentation_exchange.serialize = async_mock.MagicMock()
            mock_presentation_exchange.serialize.return_value = {
                "thread_id": "sample-thread-id",
            }
            mock_connection_record.is_ready = True
            mock_connection_record.retrieve_by_id = async_mock.CoroutineMock(
                return_value=mock_connection_record
            )

            mock_mgr = async_mock.MagicMock(
                create_bound_request=async_mock.CoroutineMock(
                    side_effect=test_module.StorageError()
                )
            )
            mock_presentation_manager.return_value = mock_mgr

            with self.assertRaises(test_module.web.HTTPBadRequest):
                await test_module.presentation_exchange_send_bound_request(self.request)

    async def test_presentation_exchange_send_presentation(self):
        self.request.json = async_mock.CoroutineMock(
            return_value={
                "comment": "dummy",
                "self_attested_attributes": {},
                "requested_attributes": {},
                "requested_predicates": {},
            }
        )
        self.request.match_info = {"pres_ex_id": "dummy"}
        self.profile.context.injector.bind_instance(
            BaseLedger,
            async_mock.MagicMock(
                __aenter__=async_mock.CoroutineMock(),
                __aexit__=async_mock.CoroutineMock(),
            ),
        )
        self.profile.context.injector.bind_instance(
            IndyVerifier,
            async_mock.MagicMock(
                verify_presentation=async_mock.CoroutineMock(),
            ),
        )

        with async_mock.patch(
            "aries_cloudagent.connections.models.conn_record.ConnRecord",
            autospec=True,
        ) as mock_connection_record, async_mock.patch(
            "aries_cloudagent.protocols.present_proof.v1_0.manager.PresentationManager",
            autospec=True,
        ) as mock_presentation_manager, async_mock.patch.object(
            test_module, "PresentationPreview", autospec=True
        ) as mock_presentation_proposal, async_mock.patch(
            (
                "aries_cloudagent.protocols.present_proof.v1_0."
                "models.presentation_exchange.V10PresentationExchange"
            ),
            autospec=True,
        ) as mock_presentation_exchange:

            # Since we are mocking import
            importlib.reload(test_module)

            mock_presentation_exchange.state = (
                test_module.V10PresentationExchange.STATE_REQUEST_RECEIVED
            )
            mock_presentation_exchange.retrieve_by_id = async_mock.CoroutineMock(
                return_value=async_mock.MagicMock(
                    state=mock_presentation_exchange.STATE_REQUEST_RECEIVED,
                    connection_id="dummy",
                    serialize=async_mock.MagicMock(
                        return_value={"thread_id": "sample-thread-id"}
                    ),
                )
            )
            mock_connection_record.is_ready = True
            mock_connection_record.retrieve_by_id = async_mock.CoroutineMock(
                return_value=mock_connection_record
            )
            mock_mgr = async_mock.MagicMock(
                create_presentation=async_mock.CoroutineMock(
                    return_value=(mock_presentation_exchange, async_mock.MagicMock())
                )
            )
            mock_presentation_manager.return_value = mock_mgr

            with async_mock.patch.object(
                test_module.web, "json_response"
            ) as mock_response:
                await test_module.presentation_exchange_send_presentation(self.request)
                mock_response.assert_called_once_with(
                    mock_presentation_exchange.serialize.return_value
                )

    async def test_presentation_exchange_send_presentation_px_rec_not_found(self):
        self.request.json = async_mock.CoroutineMock(return_value={"trace": False})
        self.request.match_info = {"pres_ex_id": "dummy"}

        with async_mock.patch.object(
            test_module.V10PresentationExchange,
            "retrieve_by_id",
            async_mock.CoroutineMock(),
        ) as mock_retrieve:
            mock_retrieve.side_effect = StorageNotFoundError("no such record")
            with self.assertRaises(test_module.web.HTTPNotFound) as context:
                await test_module.presentation_exchange_send_presentation(self.request)
            assert "no such record" in str(context.exception)

    async def test_presentation_exchange_send_presentation_not_found(self):
        self.request.json = async_mock.CoroutineMock()
        self.request.match_info = {"pres_ex_id": "dummy"}

        with async_mock.patch(
            "aries_cloudagent.connections.models.conn_record.ConnRecord",
            autospec=True,
        ) as mock_connection_record, async_mock.patch(
            "aries_cloudagent.protocols.present_proof.v1_0.manager.PresentationManager",
            autospec=True,
        ) as mock_presentation_manager, async_mock.patch(
            "aries_cloudagent.indy.util.generate_pr_nonce",
            autospec=True,
        ) as mock_generate_nonce, async_mock.patch.object(
            test_module, "PresentationPreview", autospec=True
        ) as mock_presentation_proposal, async_mock.patch.object(
            test_module, "PresentationRequest", autospec=True
        ) as mock_presentation_request, async_mock.patch(
            "aries_cloudagent.messaging.decorators.attach_decorator.AttachDecorator",
            autospec=True,
        ) as mock_attach_decorator, async_mock.patch(
            (
                "aries_cloudagent.protocols.present_proof.v1_0."
                "models.presentation_exchange.V10PresentationExchange"
            ),
            autospec=True,
        ) as mock_presentation_exchange:

            # Since we are mocking import
            importlib.reload(test_module)

            mock_presentation_exchange.retrieve_by_id = async_mock.CoroutineMock(
                return_value=async_mock.MagicMock(
                    state=mock_presentation_exchange.STATE_REQUEST_RECEIVED,
                    connection_id="dummy",
                )
            )

            mock_connection_record.retrieve_by_id = async_mock.CoroutineMock(
                side_effect=StorageNotFoundError
            )

            with self.assertRaises(test_module.web.HTTPBadRequest):
                await test_module.presentation_exchange_send_presentation(self.request)

    async def test_presentation_exchange_send_presentation_not_ready(self):
        self.request.json = async_mock.CoroutineMock()
        self.request.match_info = {"pres_ex_id": "dummy"}

        with async_mock.patch(
            "aries_cloudagent.connections.models.conn_record.ConnRecord",
            autospec=True,
        ) as mock_connection_record, async_mock.patch(
            "aries_cloudagent.protocols.present_proof.v1_0.manager.PresentationManager",
            autospec=True,
        ) as mock_presentation_manager, async_mock.patch(
            "aries_cloudagent.indy.util.generate_pr_nonce",
            autospec=True,
        ) as mock_generate_nonce, async_mock.patch.object(
            test_module, "PresentationPreview", autospec=True
        ) as mock_presentation_proposal, async_mock.patch.object(
            test_module, "PresentationRequest", autospec=True
        ) as mock_presentation_request, async_mock.patch(
            "aries_cloudagent.messaging.decorators.attach_decorator.AttachDecorator",
            autospec=True,
        ) as mock_attach_decorator, async_mock.patch(
            (
                "aries_cloudagent.protocols.present_proof.v1_0."
                "models.presentation_exchange.V10PresentationExchange"
            ),
            autospec=True,
        ) as mock_presentation_exchange:

            # Since we are mocking import
            importlib.reload(test_module)

            mock_presentation_exchange.retrieve_by_id = async_mock.CoroutineMock(
                return_value=async_mock.MagicMock(
                    state=mock_presentation_exchange.STATE_REQUEST_RECEIVED,
                    connection_id="dummy",
                )
            )

            mock_connection_record.is_ready = False
            mock_connection_record.retrieve_by_id = async_mock.CoroutineMock(
                return_value=mock_connection_record
            )

            with self.assertRaises(test_module.web.HTTPForbidden):
                await test_module.presentation_exchange_send_presentation(self.request)

    async def test_presentation_exchange_send_presentation_bad_state(self):
        self.request.json = async_mock.CoroutineMock()
        self.request.match_info = {"pres_ex_id": "dummy"}

        with async_mock.patch(
            (
                "aries_cloudagent.protocols.present_proof.v1_0."
                "models.presentation_exchange.V10PresentationExchange"
            ),
            autospec=True,
        ) as mock_presentation_exchange:

            # Since we are mocking import
            importlib.reload(test_module)

            mock_presentation_exchange.retrieve_by_id = async_mock.CoroutineMock(
                return_value=async_mock.MagicMock(
                    state=mock_presentation_exchange.STATE_PRESENTATION_ACKED
                )
            )
            with self.assertRaises(test_module.web.HTTPBadRequest):
                await test_module.presentation_exchange_send_presentation(self.request)

    async def test_presentation_exchange_send_presentation_x(self):
        self.request.json = async_mock.CoroutineMock(
            return_value={
                "comment": "dummy",
                "self_attested_attributes": {},
                "requested_attributes": {},
                "requested_predicates": {},
            }
        )
        self.request.match_info = {"pres_ex_id": "dummy"}

        with async_mock.patch(
            "aries_cloudagent.connections.models.conn_record.ConnRecord",
            autospec=True,
        ) as mock_connection_record, async_mock.patch(
            "aries_cloudagent.protocols.present_proof.v1_0.manager.PresentationManager",
            autospec=True,
        ) as mock_presentation_manager, async_mock.patch(
            "aries_cloudagent.indy.util.generate_pr_nonce",
            autospec=True,
        ) as mock_generate_nonce, async_mock.patch.object(
            test_module, "PresentationPreview", autospec=True
        ) as mock_presentation_proposal, async_mock.patch.object(
            test_module, "PresentationRequest", autospec=True
        ) as mock_presentation_request, async_mock.patch(
            "aries_cloudagent.messaging.decorators.attach_decorator.AttachDecorator",
            autospec=True,
        ) as mock_attach_decorator, async_mock.patch(
            (
                "aries_cloudagent.protocols.present_proof.v1_0."
                "models.presentation_exchange.V10PresentationExchange"
            ),
            autospec=True,
        ) as mock_presentation_exchange:

            # Since we are mocking import
            importlib.reload(test_module)

            mock_presentation_exchange.state = (
                test_module.V10PresentationExchange.STATE_REQUEST_RECEIVED
            )
            mock_presentation_exchange.retrieve_by_id = async_mock.CoroutineMock(
                return_value=async_mock.MagicMock(
                    state=mock_presentation_exchange.STATE_REQUEST_RECEIVED,
                    connection_id="dummy",
                    serialize=async_mock.MagicMock(
                        return_value={"thread_id": "sample-thread-id"}
                    ),
                )
            )
            mock_connection_record.is_ready = True
            mock_connection_record.retrieve_by_id = async_mock.CoroutineMock(
                return_value=mock_connection_record
            )
            mock_mgr = async_mock.MagicMock(
                create_presentation=async_mock.CoroutineMock(
                    side_effect=test_module.LedgerError()
                )
            )
            mock_presentation_manager.return_value = mock_mgr

            with self.assertRaises(test_module.web.HTTPBadRequest):
                await test_module.presentation_exchange_send_presentation(self.request)

    async def test_presentation_exchange_verify_presentation(self):
        self.request.match_info = {"pres_ex_id": "dummy"}

        with async_mock.patch(
            "aries_cloudagent.connections.models.conn_record.ConnRecord",
            autospec=True,
        ) as mock_connection_record, async_mock.patch(
            "aries_cloudagent.protocols.present_proof.v1_0.manager.PresentationManager",
            autospec=True,
        ) as mock_presentation_manager, async_mock.patch(
            "aries_cloudagent.indy.util.generate_pr_nonce",
            autospec=True,
        ) as mock_generate_nonce, async_mock.patch(
<<<<<<< HEAD
            "aries_cloudagent.protocols.present_proof.util.presentation_preview.PresentationPreview",
=======
            (
                "aries_cloudagent.protocols.present_proof.v1_0."
                "messages.inner.presentation_preview.PresentationPreview"
            ),
>>>>>>> 7da54521
            autospec=True,
        ) as mock_preview, async_mock.patch.object(
            test_module, "PresentationRequest", autospec=True
        ) as mock_presentation_request, async_mock.patch(
            "aries_cloudagent.messaging.decorators.attach_decorator.AttachDecorator",
            autospec=True,
        ) as mock_attach_decorator, async_mock.patch(
            (
                "aries_cloudagent.protocols.present_proof.v1_0."
                "models.presentation_exchange.V10PresentationExchange"
            ),
            autospec=True,
        ) as mock_presentation_exchange:

            # Since we are mocking import
            importlib.reload(test_module)

            mock_presentation_exchange.retrieve_by_id = async_mock.CoroutineMock(
                return_value=async_mock.MagicMock(
                    state=mock_presentation_exchange.STATE_PRESENTATION_RECEIVED,
                    connection_id="dummy",
                    thread_id="dummy",
                    serialize=async_mock.MagicMock(
                        return_value={"thread_id": "sample-thread-id"}
                    ),
                )
            )
            mock_connection_record.is_ready = True
            mock_connection_record.retrieve_by_id = async_mock.CoroutineMock(
                return_value=mock_connection_record
            )
            mock_mgr = async_mock.MagicMock(
                verify_presentation=async_mock.CoroutineMock(
                    return_value=mock_presentation_exchange.retrieve_by_id.return_value
                )
            )
            mock_presentation_manager.return_value = mock_mgr

            with async_mock.patch.object(
                test_module.web, "json_response"
            ) as mock_response:
                await test_module.presentation_exchange_verify_presentation(
                    self.request
                )
                mock_response.assert_called_once_with({"thread_id": "sample-thread-id"})

    async def test_presentation_exchange_verify_presentation_px_rec_not_found(self):
        self.request.json = async_mock.CoroutineMock(return_value={"trace": False})
        self.request.match_info = {"pres_ex_id": "dummy"}

        with async_mock.patch.object(
            test_module.V10PresentationExchange,
            "retrieve_by_id",
            async_mock.CoroutineMock(),
        ) as mock_retrieve:
            mock_retrieve.side_effect = StorageNotFoundError("no such record")
            with self.assertRaises(test_module.web.HTTPNotFound) as context:
                await test_module.presentation_exchange_verify_presentation(
                    self.request
                )
            assert "no such record" in str(context.exception)

    async def test_presentation_exchange_verify_presentation_not_found(self):
        self.request.match_info = {"pres_ex_id": "dummy"}
        self.profile.context.injector.bind_instance(
            BaseLedger,
            async_mock.MagicMock(
                __aenter__=async_mock.CoroutineMock(),
                __aexit__=async_mock.CoroutineMock(),
            ),
        )
        self.profile.context.injector.bind_instance(
            IndyVerifier,
            async_mock.MagicMock(
                verify_presentation=async_mock.CoroutineMock(),
            ),
        )

        with async_mock.patch(
            "aries_cloudagent.connections.models.conn_record.ConnRecord",
            autospec=True,
        ) as mock_connection_record, async_mock.patch(
            "aries_cloudagent.protocols.present_proof.v1_0.manager.PresentationManager",
            autospec=True,
        ) as mock_presentation_manager, async_mock.patch(
            (
                "aries_cloudagent.protocols.present_proof.v1_0."
                "models.presentation_exchange.V10PresentationExchange"
            ),
            autospec=True,
        ) as mock_presentation_exchange:

            # Since we are mocking import
            importlib.reload(test_module)

            mock_presentation_exchange.retrieve_by_id = async_mock.CoroutineMock(
                return_value=async_mock.MagicMock(
                    state=mock_presentation_exchange.STATE_PRESENTATION_RECEIVED,
                    connection_id="dummy",
                )
            )

            mock_connection_record.retrieve_by_id = async_mock.CoroutineMock(
                side_effect=StorageNotFoundError
            )

            with self.assertRaises(test_module.web.HTTPBadRequest):
                await test_module.presentation_exchange_verify_presentation(
                    self.request
                )

    async def test_presentation_exchange_verify_presentation_not_ready(self):
        self.request.match_info = {"pres_ex_id": "dummy"}

        with async_mock.patch(
            "aries_cloudagent.connections.models.conn_record.ConnRecord",
            autospec=True,
        ) as mock_connection_record, async_mock.patch(
            "aries_cloudagent.protocols.present_proof.v1_0.manager.PresentationManager",
            autospec=True,
        ) as mock_presentation_manager, async_mock.patch(
            (
                "aries_cloudagent.protocols.present_proof.v1_0."
                "models.presentation_exchange.V10PresentationExchange"
            ),
            autospec=True,
        ) as mock_presentation_exchange:

            # Since we are mocking import
            importlib.reload(test_module)

            mock_presentation_exchange.retrieve_by_id = async_mock.CoroutineMock(
                return_value=async_mock.MagicMock(
                    state=mock_presentation_exchange.STATE_PRESENTATION_RECEIVED,
                    connection_id="dummy",
                )
            )

            mock_connection_record.is_ready = False
            mock_connection_record.retrieve_by_id = async_mock.CoroutineMock(
                return_value=mock_connection_record
            )

            with self.assertRaises(test_module.web.HTTPForbidden):
                await test_module.presentation_exchange_verify_presentation(
                    self.request
                )

    async def test_presentation_exchange_verify_presentation_bad_state(self):
        self.request.json = async_mock.CoroutineMock()
        self.request.match_info = {"pres_ex_id": "dummy"}

        with async_mock.patch(
            (
                "aries_cloudagent.protocols.present_proof.v1_0."
                "models.presentation_exchange.V10PresentationExchange"
            ),
            autospec=True,
        ) as mock_presentation_exchange:

            # Since we are mocking import
            importlib.reload(test_module)

            mock_presentation_exchange.retrieve_by_id = async_mock.CoroutineMock(
                return_value=async_mock.MagicMock(
                    state=mock_presentation_exchange.STATE_PRESENTATION_ACKED
                )
            )
            with self.assertRaises(test_module.web.HTTPBadRequest):
                await test_module.presentation_exchange_verify_presentation(
                    self.request
                )

    async def test_presentation_exchange_verify_presentation_x(self):
        self.request.match_info = {"pres_ex_id": "dummy"}
        self.profile.context.injector.bind_instance(
            BaseLedger,
            async_mock.MagicMock(
                __aenter__=async_mock.CoroutineMock(),
                __aexit__=async_mock.CoroutineMock(),
            ),
        )
        self.profile.context.injector.bind_instance(
            IndyVerifier,
            async_mock.MagicMock(
                verify_presentation=async_mock.CoroutineMock(),
            ),
        )

        with async_mock.patch(
            "aries_cloudagent.connections.models.conn_record.ConnRecord",
            autospec=True,
        ) as mock_connection_record, async_mock.patch(
            "aries_cloudagent.protocols.present_proof.v1_0.manager.PresentationManager",
            autospec=True,
        ) as mock_presentation_manager, async_mock.patch(
            (
                "aries_cloudagent.protocols.present_proof.v1_0."
                "models.presentation_exchange.V10PresentationExchange"
            ),
            autospec=True,
        ) as mock_presentation_exchange:

            # Since we are mocking import
            importlib.reload(test_module)

            mock_presentation_exchange.retrieve_by_id = async_mock.CoroutineMock(
                return_value=async_mock.MagicMock(
                    state=mock_presentation_exchange.STATE_PRESENTATION_RECEIVED,
                    connection_id="dummy",
                    thread_id="dummy",
                    serialize=async_mock.MagicMock(
                        return_value={"thread_id": "sample-thread-id"}
                    ),
                )
            )

            mock_connection_record.is_ready = True
            mock_connection_record.retrieve_by_id = async_mock.CoroutineMock(
                return_value=mock_connection_record
            )
            mock_mgr = async_mock.MagicMock(
                verify_presentation=async_mock.CoroutineMock(
                    side_effect=test_module.LedgerError()
                ),
            )
            mock_presentation_manager.return_value = mock_mgr

            with self.assertRaises(test_module.web.HTTPBadRequest):
                await test_module.presentation_exchange_verify_presentation(
                    self.request
                )

    async def test_presentation_exchange_problem_report(self):
        self.request.json = async_mock.CoroutineMock()
        self.request.match_info = {"pres_ex_id": "dummy"}

        with async_mock.patch.object(
            test_module, "ConnRecord", autospec=True
        ) as mock_conn_record, async_mock.patch(
            (
                "aries_cloudagent.protocols.present_proof.v1_0."
                "models.presentation_exchange.V10PresentationExchange"
            ),
            autospec=True,
        ) as mock_pres_ex, async_mock.patch(
            ("aries_cloudagent.protocols.problem_report.v1_0.message.ProblemReport"),
            autospec=True,
        ) as mock_prob_report, async_mock.patch.object(
            test_module.web, "json_response"
        ) as mock_response:

            # Since we are mocking import
            importlib.reload(test_module)

            mock_pres_ex.retrieve_by_id = async_mock.CoroutineMock()

            await test_module.presentation_exchange_problem_report(self.request)

            mock_response.assert_called_once_with({})
            self.request["outbound_message_router"].assert_awaited_once_with(
                mock_prob_report.return_value,
                connection_id=mock_pres_ex.retrieve_by_id.return_value.connection_id,
            )

    async def test_presentation_exchange_problem_report_bad_pres_ex_id(self):
        self.request.json = async_mock.CoroutineMock()
        self.request.match_info = {"pres_ex_id": "dummy"}

        with async_mock.patch(
            (
                "aries_cloudagent.protocols.present_proof.v1_0."
                "models.presentation_exchange.V10PresentationExchange"
            ),
            autospec=True,
        ) as mock_pres_ex:

            # Since we are mocking import
            importlib.reload(test_module)

            mock_pres_ex.retrieve_by_id = async_mock.CoroutineMock(
                side_effect=test_module.StorageNotFoundError()
            )

            with self.assertRaises(test_module.web.HTTPNotFound):
                await test_module.presentation_exchange_problem_report(self.request)

    async def test_presentation_exchange_remove(self):
        self.request.match_info = {"pres_ex_id": "dummy"}

        with async_mock.patch(
            (
                "aries_cloudagent.protocols.present_proof.v1_0."
                "models.presentation_exchange.V10PresentationExchange"
            ),
            autospec=True,
        ) as mock_presentation_exchange:

            # Since we are mocking import
            importlib.reload(test_module)

            mock_presentation_exchange.retrieve_by_id = async_mock.CoroutineMock(
                return_value=async_mock.MagicMock(
                    state=mock_presentation_exchange.STATE_VERIFIED,
                    connection_id="dummy",
                    delete_record=async_mock.CoroutineMock(),
                )
            )

            with async_mock.patch.object(
                test_module.web, "json_response"
            ) as mock_response:
                await test_module.presentation_exchange_remove(self.request)
                mock_response.assert_called_once_with({})

    async def test_presentation_exchange_remove_not_found(self):
        self.request.json = async_mock.CoroutineMock()
        self.request.match_info = {"pres_ex_id": "dummy"}

        with async_mock.patch(
            (
                "aries_cloudagent.protocols.present_proof.v1_0."
                "models.presentation_exchange.V10PresentationExchange"
            ),
            autospec=True,
        ) as mock_presentation_exchange:

            # Since we are mocking import
            importlib.reload(test_module)

            # Emulate storage not found (bad pres ex id)
            mock_presentation_exchange.retrieve_by_id = async_mock.CoroutineMock(
                side_effect=StorageNotFoundError
            )

            with self.assertRaises(test_module.web.HTTPNotFound):
                await test_module.presentation_exchange_remove(self.request)

    async def test_presentation_exchange_remove_x(self):
        self.request.match_info = {"pres_ex_id": "dummy"}

        with async_mock.patch(
            (
                "aries_cloudagent.protocols.present_proof.v1_0."
                "models.presentation_exchange.V10PresentationExchange"
            ),
            autospec=True,
        ) as mock_presentation_exchange:

            # Since we are mocking import
            importlib.reload(test_module)

            mock_presentation_exchange.retrieve_by_id = async_mock.CoroutineMock(
                return_value=async_mock.MagicMock(
                    state=mock_presentation_exchange.STATE_VERIFIED,
                    connection_id="dummy",
                    delete_record=async_mock.CoroutineMock(
                        side_effect=test_module.StorageError()
                    ),
                )
            )

            with self.assertRaises(test_module.web.HTTPBadRequest):
                await test_module.presentation_exchange_remove(self.request)

    async def test_register(self):
        mock_app = async_mock.MagicMock()
        mock_app.add_routes = async_mock.MagicMock()

        await test_module.register(mock_app)
        mock_app.add_routes.assert_called_once()

    async def test_post_process_routes(self):
        mock_app = async_mock.MagicMock(_state={"swagger_dict": {}})
        test_module.post_process_routes(mock_app)
        assert "tags" in mock_app._state["swagger_dict"]<|MERGE_RESOLUTION|>--- conflicted
+++ resolved
@@ -328,14 +328,10 @@
             "aries_cloudagent.protocols.present_proof.v1_0.manager.PresentationManager",
             autospec=True,
         ) as mock_presentation_manager, async_mock.patch(
-<<<<<<< HEAD
-            "aries_cloudagent.protocols.present_proof.util.presentation_preview.PresentationPreview",
-=======
             (
                 "aries_cloudagent.protocols.present_proof.v1_0."
                 "messages.inner.presentation_preview.PresentationPreview"
             ),
->>>>>>> 7da54521
             autospec=True,
         ) as mock_preview:
 
@@ -383,14 +379,10 @@
             "aries_cloudagent.connections.models.conn_record.ConnRecord",
             autospec=True,
         ) as mock_connection_record, async_mock.patch(
-<<<<<<< HEAD
-            "aries_cloudagent.protocols.present_proof.util.presentation_preview.PresentationPreview",
-=======
             (
                 "aries_cloudagent.protocols.present_proof.v1_0."
                 "messages.inner.presentation_preview.PresentationPreview"
             ),
->>>>>>> 7da54521
             autospec=True,
         ) as mock_preview, async_mock.patch(
             (
@@ -419,14 +411,10 @@
             "aries_cloudagent.protocols.present_proof.v1_0.manager.PresentationManager",
             autospec=True,
         ) as mock_presentation_manager, async_mock.patch(
-<<<<<<< HEAD
-            "aries_cloudagent.protocols.present_proof.util.presentation_preview.PresentationPreview",
-=======
             (
                 "aries_cloudagent.protocols.present_proof.v1_0."
                 "messages.inner.presentation_preview.PresentationPreview"
             ),
->>>>>>> 7da54521
             autospec=True,
         ) as mock_preview:
 
@@ -450,14 +438,10 @@
             "aries_cloudagent.protocols.present_proof.v1_0.manager.PresentationManager",
             autospec=True,
         ) as mock_presentation_manager, async_mock.patch(
-<<<<<<< HEAD
-            "aries_cloudagent.protocols.present_proof.util.presentation_preview.PresentationPreview",
-=======
             (
                 "aries_cloudagent.protocols.present_proof.v1_0."
                 "messages.inner.presentation_preview.PresentationPreview"
             ),
->>>>>>> 7da54521
             autospec=True,
         ) as mock_preview, async_mock.patch.object(
             test_module, "PresentationRequest", autospec=True
@@ -511,14 +495,10 @@
             "aries_cloudagent.protocols.present_proof.v1_0.manager.PresentationManager",
             autospec=True,
         ) as mock_presentation_manager, async_mock.patch(
-<<<<<<< HEAD
-            "aries_cloudagent.protocols.present_proof.util.presentation_preview.PresentationPreview",
-=======
             (
                 "aries_cloudagent.protocols.present_proof.v1_0."
                 "messages.inner.presentation_preview.PresentationPreview"
             ),
->>>>>>> 7da54521
             autospec=True,
         ) as mock_preview, async_mock.patch.object(
             test_module, "PresentationRequest", autospec=True
@@ -572,14 +552,10 @@
             "aries_cloudagent.indy.util.generate_pr_nonce",
             autospec=True,
         ) as mock_generate_nonce, async_mock.patch(
-<<<<<<< HEAD
-            "aries_cloudagent.protocols.present_proof.util.presentation_preview.PresentationPreview",
-=======
             (
                 "aries_cloudagent.protocols.present_proof.v1_0."
                 "messages.inner.presentation_preview.PresentationPreview"
             ),
->>>>>>> 7da54521
             autospec=True,
         ) as mock_preview, async_mock.patch.object(
             test_module, "PresentationRequest", autospec=True
@@ -1263,14 +1239,10 @@
             "aries_cloudagent.indy.util.generate_pr_nonce",
             autospec=True,
         ) as mock_generate_nonce, async_mock.patch(
-<<<<<<< HEAD
-            "aries_cloudagent.protocols.present_proof.util.presentation_preview.PresentationPreview",
-=======
             (
                 "aries_cloudagent.protocols.present_proof.v1_0."
                 "messages.inner.presentation_preview.PresentationPreview"
             ),
->>>>>>> 7da54521
             autospec=True,
         ) as mock_preview, async_mock.patch.object(
             test_module, "PresentationRequest", autospec=True
